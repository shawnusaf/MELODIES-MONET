# Copyright (C) 2022 National Center for Atmospheric Research and National Oceanic and Atmospheric Administration
# SPDX-License-Identifier: Apache-2.0
#
"""
Check for consistency with the tutorial datasets and that options work.
"""
import subprocess

import numpy as np
import xarray as xr

from melodies_monet.tutorial import fetch_example

ds0_aeronet = xr.open_dataset(fetch_example("aeronet:2019-09"))
ds0_airnow = xr.open_dataset(fetch_example("airnow:2019-09"))


def test_get_aeronet(tmp_path):
    fn = "x.nc"
    cmd = [
        "melodies-monet", "get-aeronet",
        "-s", "2019-09-01", "-e", "2019-09-02",
        "--dst", tmp_path.as_posix(), "-o", fn,
        "--no-compress",
    ]
    subprocess.run(cmd, check=True)

    # To compare, need to have site ID as dim, not made-up integer dim 'x'
    # since positions may differ due to NaN-lat/lon dropping or such
    ds = xr.open_dataset(tmp_path / fn).squeeze().swap_dims(x="siteid")
    ds0 = ds0_aeronet.sel(time=ds.time).squeeze().swap_dims(x="siteid")
    # NOTE: -1 in ds0 indicates missing value, due to compress routine
    
    assert not ds.identical(ds0)
    assert ds.time.equals(ds0.time)
    ds0["aod_551nm"] = ds0["aod_551nm"].where(ds0["aod_551nm"] != -1)
    assert (np.abs(ds.aod_551nm - ds0.aod_551nm).to_series().dropna() < 1e-9).all()
    # - Many more site IDs in ds0 (400 vs 283), and one that is in ds but not ds0
    # - In the above, only two sites


def test_get_airnow(tmp_path):
    fn = "x.nc"
    cmd = [
        "melodies-monet", "get-airnow",
        "-s", "2019-09-01", "-e", "2019-09-02",
        "--dst", tmp_path.as_posix(), "-o", fn,
        "--no-compress",
    ]
    subprocess.run(cmd, check=True)

    ds = xr.open_dataset(tmp_path / fn).squeeze().swap_dims(x="siteid")
    ds0 = ds0_airnow.sel(time=ds.time).squeeze().swap_dims(x="siteid")

    assert ds.time.equals(ds0.time)

    for vn in ["NO2", "OZONE", "PM2.5"]:
        ds0[vn] = ds0[vn].where(ds0[vn] != -1)
        ds[vn] = ds[vn].where(~ ((ds[vn] == 0) & (ds0[vn] != 0)))
        assert (np.abs((ds[vn] - ds0[vn]) / ds0[vn]).to_series().dropna() < 2e-6).all()
        assert (np.abs(ds[vn] - ds0[vn]).to_series().dropna() < 3e-7).all()


def test_get_airnow_comp(tmp_path):
    fn = "x.nc"
    cmd = [
        "melodies-monet", "get-airnow",
        "-s", "2019-09-01", "-e", "2019-09-02",
        "--dst", tmp_path.as_posix(), "-o", fn,
        "--compress",
    ]
    subprocess.run(cmd, check=True)

    ds = xr.open_dataset(tmp_path / fn).squeeze().swap_dims(x="siteid")
    ds0 = ds0_airnow.sel(time=ds.time).squeeze().swap_dims(x="siteid")

    assert ds.time.equals(ds0.time)

    for vn in ["NO2", "OZONE", "PM2.5"]:
        ds0[vn] = ds0[vn].where(ds0[vn] != -1)
        ds[vn] = ds[vn].where(ds[vn] != -1)
        ds[vn] = ds[vn].where(~ ((ds[vn] == 0) & (ds0[vn] != 0)))
        # assert (np.abs((ds[vn] - ds0[vn]) / ds0[vn]).to_series().dropna() < 2e-6).all()
<<<<<<< HEAD
        assert (np.abs(ds[vn] - ds0[vn]).to_series().dropna() < 3e-7).all()


def test_get_ish_lite_box(tmp_path):
    fn = "x.nc"
    cmd = [
        "melodies-monet", "get-ish-lite",
        "-s", "2023-01-01", "-e", "2023-01-01 23:00",
        "--box", "39.5", "-105.75", "40.5", "-104.75",
        "--dst", tmp_path.as_posix(), "-o", fn,
    ]
    subprocess.run(cmd, check=True)

    ds = xr.open_dataset(tmp_path / fn)

    assert ds.time.size == 24
    assert np.unique(ds.state) == ["CO"]


def test_get_ish_box(tmp_path):
    fn = "x.nc"
    cmd = [
        "melodies-monet", "get-ish",
        "-s", "2023-01-01", "-e", "2023-01-01 23:00",
        "--box", "39.5", "-105.75", "40.5", "-104.75",
        "--dst", tmp_path.as_posix(), "-o", fn,
    ]
    subprocess.run(cmd, check=True)

    ds = xr.open_dataset(tmp_path / fn)

    assert ds.time.size == 24
    assert np.unique(ds.state) == ["CO"]
=======
        # assert (np.abs(ds[vn] - ds0[vn]).to_series().dropna() < 3e-7).all()
>>>>>>> 067ef1e8
<|MERGE_RESOLUTION|>--- conflicted
+++ resolved
@@ -81,7 +81,6 @@
         ds[vn] = ds[vn].where(ds[vn] != -1)
         ds[vn] = ds[vn].where(~ ((ds[vn] == 0) & (ds0[vn] != 0)))
         # assert (np.abs((ds[vn] - ds0[vn]) / ds0[vn]).to_series().dropna() < 2e-6).all()
-<<<<<<< HEAD
         assert (np.abs(ds[vn] - ds0[vn]).to_series().dropna() < 3e-7).all()
 
 
@@ -114,7 +113,4 @@
     ds = xr.open_dataset(tmp_path / fn)
 
     assert ds.time.size == 24
-    assert np.unique(ds.state) == ["CO"]
-=======
-        # assert (np.abs(ds[vn] - ds0[vn]).to_series().dropna() < 3e-7).all()
->>>>>>> 067ef1e8
+    assert np.unique(ds.state) == ["CO"]