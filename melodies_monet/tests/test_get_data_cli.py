# Copyright (C) 2022 National Center for Atmospheric Research and National Oceanic and Atmospheric Administration
# SPDX-License-Identifier: Apache-2.0
#
"""
Check for consistency with the tutorial datasets and that options work.
"""
import subprocess

import numpy as np
<<<<<<< HEAD
import os
import pytest
=======
import pytest
import requests
>>>>>>> 104162a4
import xarray as xr

from melodies_monet.tutorial import fetch_example

try:
    requests.head("https://www1.ncdc.noaa.gov/pub/data/noaa/")
except Exception:
    ish_reachable = False
else:
    ish_reachable = True

try:
    requests.head("https://www1.ncdc.noaa.gov/pub/data/noaa/isd-lite/")
except Exception:
    ish_lite_reachable = False
else:
    ish_lite_reachable = True

ds0_aeronet = xr.open_dataset(fetch_example("aeronet:2019-09"))
ds0_airnow = xr.open_dataset(fetch_example("airnow:2019-09"))

have_openaq_api_key = len(os.environ.get("OPENAQ_API_KEY", "")) > 0


def test_get_aeronet(tmp_path):
    fn = "x.nc"
    cmd = [
        "melodies-monet", "get-aeronet",
        "-s", "2019-09-01", "-e", "2019-09-02",
        "--dst", tmp_path.as_posix(), "-o", fn,
        "--no-compress",
    ]
    subprocess.run(cmd, check=True)

    # To compare, need to have site ID as dim, not made-up integer dim 'x'
    # since positions may differ due to NaN-lat/lon dropping or such
    ds = xr.open_dataset(tmp_path / fn).squeeze().swap_dims(x="siteid")
    ds0 = ds0_aeronet.sel(time=ds.time).squeeze().swap_dims(x="siteid")
    # NOTE: -1 in ds0 indicates missing value, due to compress routine
    
    assert not ds.identical(ds0)
    assert ds.time.equals(ds0.time)
    ds0["aod_551nm"] = ds0["aod_551nm"].where(ds0["aod_551nm"] != -1)
    assert (np.abs(ds.aod_551nm - ds0.aod_551nm).to_series().dropna() < 1e-9).all()
    # - Many more site IDs in ds0 (400 vs 283), and one that is in ds but not ds0
    # - In the above, only two sites


def test_get_airnow(tmp_path):
    fn = "x.nc"
    cmd = [
        "melodies-monet", "get-airnow",
        "-s", "2019-09-01", "-e", "2019-09-02",
        "--dst", tmp_path.as_posix(), "-o", fn,
        "--no-compress",
    ]
    subprocess.run(cmd, check=True)

    ds = xr.open_dataset(tmp_path / fn).squeeze().swap_dims(x="siteid")
    ds0 = ds0_airnow.sel(time=ds.time).squeeze().swap_dims(x="siteid")

    assert ds.time.equals(ds0.time)

    for vn in ["NO2", "OZONE", "PM2.5"]:
        ds0[vn] = ds0[vn].where(ds0[vn] != -1)
        ds[vn] = ds[vn].where(~ ((ds[vn] == 0) & (ds0[vn] != 0)))
        assert (np.abs((ds[vn] - ds0[vn]) / ds0[vn]).to_series().dropna() < 2e-6).all()
        assert (np.abs(ds[vn] - ds0[vn]).to_series().dropna() < 3e-7).all()


def test_get_airnow_comp(tmp_path):
    fn = "x.nc"
    cmd = [
        "melodies-monet", "get-airnow",
        "-s", "2019-09-01", "-e", "2019-09-02",
        "--dst", tmp_path.as_posix(), "-o", fn,
        "--compress",
    ]
    subprocess.run(cmd, check=True)

    ds = xr.open_dataset(tmp_path / fn).squeeze().swap_dims(x="siteid")
    ds0 = ds0_airnow.sel(time=ds.time).squeeze().swap_dims(x="siteid")

    assert ds.time.equals(ds0.time)

    for vn in ["NO2", "OZONE", "PM2.5"]:
        ds0[vn] = ds0[vn].where(ds0[vn] != -1)
        ds[vn] = ds[vn].where(ds[vn] != -1)
        ds[vn] = ds[vn].where(~ ((ds[vn] == 0) & (ds0[vn] != 0)))
        # assert (np.abs((ds[vn] - ds0[vn]) / ds0[vn]).to_series().dropna() < 2e-6).all()
        assert (np.abs(ds[vn] - ds0[vn]).to_series().dropna() < 3e-7).all()


@pytest.mark.xfail(not ish_lite_reachable, reason="data not reachable")
def test_get_ish_lite_box(tmp_path):
    fn = "x.nc"
    cmd = [
        "melodies-monet", "get-ish-lite",
        "-s", "2023-01-01", "-e", "2023-01-01 23:00",
        "--box", "39.5", "-105.75", "40.5", "-104.75",
        "--dst", tmp_path.as_posix(), "-o", fn,
    ]
    subprocess.run(cmd, check=True)

    ds = xr.open_dataset(tmp_path / fn)

    assert ds.time.size == 24
    assert np.unique(ds.state) == ["CO"]


@pytest.mark.xfail(not ish_reachable, reason="data not reachable")
def test_get_ish_box(tmp_path):
    fn = "x.nc"
    cmd = [
        "melodies-monet", "get-ish",
        "-s", "2023-01-01", "-e", "2023-01-01 23:00",
        "--box", "39.5", "-105.75", "40.5", "-104.75",
        "--dst", tmp_path.as_posix(), "-o", fn,
    ]
    subprocess.run(cmd, check=True)

    ds = xr.open_dataset(tmp_path / fn)

    assert ds.time.size == 24
    assert np.unique(ds.state) == ["CO"]


def test_get_aqs_daily(tmp_path):
    fn = "x.nc"
    cmd = [
        "melodies-monet", "get-aqs",
        "-s", "2019-08-01", "-e", "2019-08-02",
        "-p", "O3",
        "--daily",
        "--dst", tmp_path.as_posix(), "-o", fn,
    ]
    subprocess.run(cmd, check=True)

    ds = xr.open_dataset(tmp_path / fn)

    assert ds.time.size == 2, "two days"
    assert {
        v
        for v in ds.data_vars
        if ds[v].dims == ("time", "y", "x")
    } == {"OZONE"}


def test_get_aqs_hourly(tmp_path):
    fn = "x.nc"
    cmd = [
        "melodies-monet", "get-aqs",
        "-s", "1980-08-01", "-e", "1980-08-01 23:00",
        "-p", "O3",
        "--dst", tmp_path.as_posix(), "-o", fn,
    ]
    subprocess.run(cmd, check=True)

    ds = xr.open_dataset(tmp_path / fn)

    assert ds.time.size == 24, "one day"
    assert {
        v
        for v in ds.data_vars
        if ds[v].dims == ("time", "y", "x")
    } == {"OZONE", "time_local"}


@pytest.mark.skipif(not have_openaq_api_key, reason="OPENAQ_API_KEY not set")
def test_get_openaq(tmp_path):
    fn = "x.nc"
    cmd = [
        "melodies-monet", "get-openaq",
        "-s", "2024-09-10", "-e" "2024-09-10 00:59",
        "--dst", tmp_path.as_posix(), "-o", fn,
    ]
    subprocess.run(cmd, check=True)

    ds = xr.open_dataset(tmp_path / fn)

    assert ds.time.size == 1
    assert {
        v
        for v in ds.data_vars
        if ds[v].dims == ("time", "y", "x")
    } == {"o3", "pm25", "pm10", "time_local"}
    assert (ds.sensor_type == "reference grade").all()


@pytest.mark.skipif(not have_openaq_api_key, reason="OPENAQ_API_KEY not set")
def test_get_openaq_lowcost(tmp_path):
    fn = "x.nc"
    cmd = [
        "melodies-monet", "get-openaq",
        "-s", "2024-09-10", "-e" "2024-09-10 00:59",
        "-p", "pm25",
        "--no-reference-grade", "--low-cost",
        "--dst", tmp_path.as_posix(), "-o", fn,
    ]
    subprocess.run(cmd, check=True)

    ds = xr.open_dataset(tmp_path / fn)

    assert ds.time.size == 1
    assert {
        v
        for v in ds.data_vars
        if ds[v].dims == ("time", "y", "x")
    } == {"pm25", "time_local"}
    assert (ds.sensor_type == "low-cost sensor").all()<|MERGE_RESOLUTION|>--- conflicted
+++ resolved
@@ -4,16 +4,12 @@
 """
 Check for consistency with the tutorial datasets and that options work.
 """
+import os
 import subprocess
 
 import numpy as np
-<<<<<<< HEAD
-import os
-import pytest
-=======
 import pytest
 import requests
->>>>>>> 104162a4
 import xarray as xr
 
 from melodies_monet.tutorial import fetch_example
