--- conflicted
+++ resolved
@@ -1269,15 +1269,12 @@
                 better_or_worse_method = grp_dict['better_or_worse_method']
                 model_name_list = grp_dict['model_name_list']
 
-<<<<<<< HEAD
-=======
             #read-in special settings for csi plot
             if plot_type == 'csi':
                 threshold_list = grp_dict['threshold_list']
                 score_name = grp_dict['score_name']
                 model_name_list = grp_dict['model_name_list']
 
->>>>>>> ececa254
             # first get the observational obs labels
             pair1 = self.paired[list(self.paired.keys())[0]]
             obs_vars = pair1.obs_vars
@@ -1446,13 +1443,7 @@
                         else:
                             print('Warning: set rem_obs_nan = True for regulatory metrics') 
                             pairdf = pairdf_all.reset_index().dropna(subset=[modvar])
-<<<<<<< HEAD
-                       
-=======
-                        #print('pairfdf_all',pairdf_all)
-                        #print('pairfdf',pairdf)
-
->>>>>>> ececa254
+
                         # JianHe: do we need provide a warning if pairdf is empty (no valid obsdata) for specific subdomain?
                         # MEB: pairdf.empty fails for data left in xarray format. isnull format works.
                         if pairdf[obsvar].isnull().all():
@@ -1878,7 +1869,6 @@
                                 #Clear info for next plot.
                                 del (comb_bx, label_bx, fig_dict, plot_dict, text_dict, obs_dict, obs_plot_dict)   
                         
-
                         elif plot_type.lower() == 'multi_boxplot':
                             if set_yaxis == True:
                                 if all(k in obs_plot_dict for k in ('vmin_plot', 'vmax_plot')):
@@ -1897,22 +1887,11 @@
                                 comb_bx, label_bx,region_bx = splots.calculate_multi_boxplot(pairdf, pairdf_reg,region_name=region_name, column=obsvar, 
                                                                              label=p.obs, plot_dict=obs_dict)
                                 
-                                #print('0',np.shape(region_bx))
-                                #print('0',np.shape(comb_bx)) 
-                                
                             # Then add the models to this dataarray.
-                            comb_bx, label_bx,region_bx = splots.calculate_multi_boxplot(pairdf, pairdf_reg, region_name= region_name,column=modvar, label=p.model, 
+                            comb_bx, label_bx,region_bx = splots.calculate_multi_boxplot(pairdf, pairdf_reg, region_name= region_name,column=modvar, label=p.model,   
                                                                          plot_dict=plot_dict, comb_bx=comb_bx,
                                                                          label_bx=label_bx)
                             
-<<<<<<< HEAD
-=======
-                            #print('x',np.shape(region_bx))
-                            #print('x',np.shape(comb_bx))  
-                           
-                            #print('finish calc multi-boxplot')
-
->>>>>>> ececa254
                             # For the last p_index make the plot.
                             if p_index == len(pair_labels) - 1:                             
                                 splots.make_multi_boxplot(
@@ -1931,7 +1910,6 @@
                                     fig_dict=fig_dict,
                                     text_dict=text_dict,
                                     debug=self.debug)
-<<<<<<< HEAD
                                 #Clear info for next plot.
                                 del (comb_bx, label_bx,region_bx, fig_dict, plot_dict, text_dict, obs_dict, obs_plot_dict)
                                 
@@ -1982,79 +1960,7 @@
                                                          better_or_worse_method = better_or_worse_method)
                                 #Clear info for next plot.
                                 del (comb_bx, label_bx,region_bx, msa_bx,time_bx, fig_dict, plot_dict, text_dict, obs_dict, obs_plot_dict) 
-                                
-=======
-                                #Clear info for next plot.
-                                del (comb_bx, label_bx,region_bx, fig_dict, plot_dict, text_dict, obs_dict, obs_plot_dict)
-                        ################################
-                        #This end BEIMING multi-box-plot
-                        ################################
-
-                        #############################
-                        #This start BEIMING scorecard
-                        #############################
-                        #from datetime import datetime
-                        elif plot_type.lower() == 'scorecard':
-                            # First for p_index = 0 create the obs box plot data array.
-                            if p_index == 0:
-                                comb_bx, label_bx,region_bx,msa_bx,time_bx = splots.scorecard_step1_combine_df(pairdf, pairdf_reg,region_name=region_name,urban_rural_name=urban_rural_name,
-                                                                                                       column=obsvar, label=p.obs, plot_dict=obs_dict)
-                            # Then add the model to this dataarray.
-                            comb_bx, label_bx,region_bx, msa_bx,time_bx = splots.scorecard_step1_combine_df(pairdf, pairdf_reg, region_name= region_name,urban_rural_name=urban_rural_name, 
-                                                                                                   column=modvar, label=p.model, plot_dict=plot_dict, comb_bx=comb_bx, label_bx=label_bx)
-                            #print('finish step1')
-                            # For the last p_index make the plot.
-                            if p_index == len(pair_labels) - 1:
-                                output_obs, output_model1, output_model2 = splots.scorecard_step2_prepare_individual_df(comb_bx,region_bx,msa_bx,time_bx,model_name_list=model_name_list)
-                                #print('finish step2')
-      
-                                #split by region, data, and urban/rural
-                                datelist = splots.GetDateList(self.start_time,self.end_time)
-                                OBS_Region_Date_Urban_list, OBS_Region_Date_Rural_list = splots.scorecard_step4_GetRegionLUCDate(ds_name=output_obs,region_list=region_list,datelist=datelist,urban_rural_differentiate_value=urban_rural_differentiate_value)
-                                MODEL1_Region_Date_Urban_list, MODEL1_Region_Date_Rural_list= splots.scorecard_step4_GetRegionLUCDate(ds_name=output_model1,region_list=region_list,datelist=datelist,urban_rural_differentiate_value=urban_rural_differentiate_value)
-                                MODEL2_Region_Date_Urban_list, MODEL2_Region_Date_Rural_list= splots.scorecard_step4_GetRegionLUCDate(ds_name=output_model2,region_list=region_list,datelist=datelist,urban_rural_differentiate_value=urban_rural_differentiate_value)
-                                #print('finish step3')
-                                #Kick Nan values
-                                OBS_Region_Date_Urban_list_noNan,MODEL1_Region_Date_Urban_list_noNan,MODEL2_Region_Date_Urban_list_noNan = splots.scorecard_step5_KickNan(obs_input=OBS_Region_Date_Urban_list,
-                                                                                                                                                                          model_input_1=MODEL1_Region_Date_Urban_list,
-                                                                                                                                                                          model_input_2=MODEL2_Region_Date_Urban_list)
-                                OBS_Region_Date_Rural_list_noNan,MODEL1_Region_Date_Rural_list_noNan,MODEL2_Region_Date_Rural_list_noNan = splots.scorecard_step5_KickNan(obs_input=OBS_Region_Date_Rural_list,
-                                                                                                                                                                          model_input_1=MODEL1_Region_Date_Rural_list,
-                                                                                                                                                                          model_input_2=MODEL2_Region_Date_Rural_list)
-
-                                #print('finish step4')
-                                #Get final output Matrix
-                                Output_matrix = splots.scorecard_step8_OutputMatrix(obs_urban_input    = OBS_Region_Date_Urban_list_noNan, 
-                                                                                    model1_urban_input = MODEL1_Region_Date_Urban_list_noNan,
-                                                                                    model2_urban_input = MODEL2_Region_Date_Urban_list_noNan,
-                                                                                    obs_rural_input    = OBS_Region_Date_Rural_list_noNan, 
-                                                                                    model1_rural_input = MODEL1_Region_Date_Rural_list_noNan,
-                                                                                    model2_rural_input = MODEL2_Region_Date_Rural_list_noNan,
-                                                                                    better_or_worse_method = better_or_worse_method)
-                                #print('finish step5')
-                                #plot the scorecard
-                                splots.scorecard_step9_makeplot(output_matrix=Output_matrix,
-                                                         column=obsvar,
-                                                         region_list=region_list,
-                                                         model_name_list=model_name_list,
-                                                         outname=outname,
-                                                         domain_type=domain_type,
-                                                         domain_name=domain_name,
-                                                         fig_dict=fig_dict,
-                                                         text_dict=text_dict,
-                                                         datelist=datelist,
-                                                         better_or_worse_method = better_or_worse_method)
-
-                                #print('finish step6')
-                                #Clear info for next plot.
-                                del (comb_bx, label_bx,region_bx, msa_bx,time_bx, fig_dict, plot_dict, text_dict, obs_dict, obs_plot_dict) 
-                        ###########################
-                        #This end BEIMING scorecard
-                        ###########################
-                        
-                        ###########################
-                        #This start BEIMING CSI plot
-                        ###########################
+
                         elif plot_type.lower() == 'csi':
                             # First for p_index = 0 create the obs box plot data array.
                             if p_index == 0:
@@ -2083,7 +1989,6 @@
                                 del (comb_bx, label_bx,region_bx, fig_dict, plot_dict, text_dict, obs_dict, obs_plot_dict) 
 
 
->>>>>>> ececa254
                         elif plot_type.lower() == 'taylor':
                             if set_yaxis == True:
                                 if 'ty_scale' in obs_plot_dict.keys():
