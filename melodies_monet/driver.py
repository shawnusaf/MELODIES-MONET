# SPDX-License-Identifier: Apache-2.0
#
"""
Drive the entire analysis package via the :class:`analysis` class.
"""
import monetio as mio
import monet as m
import os
import xarray as xr
import pandas as pd
import numpy as np
import datetime


from .util import write_util

__all__ = (
    "pair",
    "observation",
    "model",
    "analysis",
)


class pair:
    """The pair class.

    The pair class pairs model data 
    directly with observational data along time and space.
    """
    
    def __init__(self):
        """Initialize a :class:`pair` object."""
        self.type = 'pt_sfc'
        self.radius_of_influence = 1e6
        self.obs = None
        self.model = None
        self.model_vars = None
        self.obs_vars = None
        self.filename = None

    def __repr__(self):
        return (
            f"{type(self).__name__}(\n"
            f"    type={self.type!r},\n"
            f"    radius_of_influence={self.radius_of_influence!r},\n"
            f"    obs={self.obs!r},\n"
            f"    model={self.model!r},\n"
            f"    model_vars={self.model_vars!r},\n"
            f"    obs_vars={self.obs_vars!r},\n"
            f"    filename={self.filename!r},\n"
            ")"
        )

    def fix_paired_xarray(self, dset):
        """Reformat the paired dataset.
    
        Parameters
        ----------
        dset : xarray.Dataset
        
        Returns
        -------
        xarray.Dataset
            Reformatted paired dataset.
        """
        # first convert to dataframe
        df = dset.to_dataframe().reset_index(drop=True)

        # now get just the single site index
        dfpsite = df.rename({'siteid': 'x'}, axis=1).drop_duplicates(subset=['x'])
        columns = dfpsite.columns  # all columns
        site_columns = [
            'latitude',
            'longitude',
            'x',
            'site',
            'msa_code',
            'cmsa_name',
            'epa_region',
            'state_name',
            'msa_name',
            'site',
            'utcoffset',
        ]  # only columns for single site identificaiton

        # site only xarray obj (no time dependence)
        dfps = dfpsite.loc[:, columns[columns.isin(site_columns)]].set_index(['x']).to_xarray()  # single column index

        # now pivot df and convert back to xarray using only non site_columns
        site_columns.remove('x')  # need to keep x to merge later
        dfx = df.loc[:, df.columns[~df.columns.isin(site_columns)]].rename({'siteid': 'x'}, axis=1).set_index(['time', 'x']).to_xarray()

        # merge the time dependent and time independent
        out = xr.merge([dfx, dfps])

        # reset x index and add siteid back to the xarray object
        if ~pd.api.types.is_numeric_dtype(out.x):
            siteid = out.x.values
            out['x'] = range(len(siteid))
            out['siteid'] = (('x'), siteid)

        return out


class observation:
    """The observation class.
    
    A class with information and data from an observational dataset.
    """

    def __init__(self):
        """Initialize an :class:`observation` object."""
        self.obs = None
        self.label = None
        self.file = None
        self.obj = None
        """The data object (:class:`pandas.DataFrame` or :class:`xarray.Dataset`)."""
        self.type = 'pt_src'
        self.sat_type = None
        self.data_proc = None
        self.variable_dict = None
        self.variable_summing = None
        self.resample = None
        self.time_var = None

    def __repr__(self):
        return (
            f"{type(self).__name__}(\n"
            f"    obs={self.obs!r},\n"
            f"    label={self.label!r},\n"
            f"    file={self.file!r},\n"
            f"    obj={repr(self.obj) if self.obj is None else '...'},\n"
            f"    type={self.type!r},\n"
            f"    type={self.data_proc!r},\n"
            f"    variable_dict={self.variable_dict!r},\n"
            f"    resample={self.resample!r},\n"
            ")"
        )

    def open_obs(self, time_interval=None, control_dict=None):
        """Open the observational data, store data in observation pair,
        and apply mask and scaling.

        Parameters
        __________
        time_interval (optional, default None) : [pandas.Timestamp, pandas.Timestamp]
            If not None, restrict obs to datetime range spanned by time interval [start, end].

        Returns
        -------
        None
        """
        from glob import glob
        from numpy import sort
        
        from . import tutorial
        from .util import analysis_util
        from .util import read_grid_util

        if self.file.startswith("example:"):
            example_id = ":".join(s.strip() for s in self.file.split(":")[1:])
            files = [tutorial.fetch_example(example_id)]
        else:
            files = sort(glob(self.file))

        assert len(files) >= 1, "need at least one"

        _, extension = os.path.splitext(files[0])
        try:
            if extension in {'.nc', '.ncf', '.netcdf', '.nc4'}:
                if len(files) > 1:
                    self.obj = xr.open_mfdataset(files)
                else:
                    self.obj = xr.open_dataset(files[0])
            elif extension in ['.ict', '.icartt']:
                assert len(files) == 1, "monetio.icartt.add_data can only read one file"
                self.obj = mio.icartt.add_data(files[0])
            elif extension in ['.csv']:
                from .util.read_util import read_aircraft_obs_csv
                assert len(files) == 1, "MELODIES-MONET can only read one csv file"
                self.obj = read_aircraft_obs_csv(filename=files[0],time_var=self.time_var)
            else:
                raise ValueError(f'extension {extension!r} currently unsupported')
        except Exception as e:
            print('something happened opening file:', e)
            return
        
        self.add_coordinates_ground() # If ground site then add coordinates based on yaml if necessary
        self.mask_and_scale()  # mask and scale values from the control values
        self.rename_vars() # rename any variables as necessary 
        self.sum_variables() 
        self.resample_data()
        self.filter_obs()

    def add_coordinates_ground(self):
        """Add latitude and longitude coordinates to data when the observation type is ground and 
        ground_coordinate is specified
        
        Returns
        -------
        None
        """
                
        # If ground site
        if self.obs_type == 'ground':
            if self.ground_coordinate and isinstance(self.ground_coordinate,dict):
                self.obj['latitude'] = xr.ones_like(self.obj['time'],dtype=np.float64)*self.ground_coordinate['latitude']
                self.obj['longitude'] = xr.ones_like(self.obj['time'],dtype=np.float64)*self.ground_coordinate['longitude']
            elif self.ground_coordinate and ~isinstance(self.ground_coordinate,dict): 
                raise TypeError(f'The ground_coordinate option must be specified as a dict with keys latitude and longitude.')

    def rename_vars(self):
        """Rename any variables in observation with rename set.
        
        Returns
        -------
        None
        """
        data_vars = self.obj.data_vars
        if self.variable_dict is not None:
            for v in data_vars:
                if v in self.variable_dict:
                    d = self.variable_dict[v]
                    if 'rename' in d:
                        self.obj = self.obj.rename({v:d['rename']})
                        self.variable_dict[d['rename']] = self.variable_dict.pop(v)

    def open_sat_obs(self, time_interval=None, control_dict=None):
        """Methods to opens satellite data observations. 
        Uses in-house python code to open and load observations.
        Alternatively may use the satpy reader.
        Fills the object class associated with the equivalent label (self.label) with satellite observation
        dataset read in from the associated file (self.file) by the satellite file reader

        Parameters
        __________
        time_interval (optional, default None) : [pandas.Timestamp, pandas.Timestamp]
            If not None, restrict obs to datetime range spanned by time interval [start, end].

        Returns
        -------
        None
        """
        from .util import time_interval_subset as tsub
        from glob import glob
        try:
            if self.sat_type == 'omps_l3':
                print('Reading OMPS L3')
                self.obj = mio.sat._omps_l3_mm.open_dataset(self.file)
            elif self.sat_type == 'omps_nm':
                print('Reading OMPS_NM')
                if time_interval is not None:
                    flst = tsub.subset_OMPS_l2(self.file,time_interval)
                else: flst = self.file

                self.obj = mio.sat._omps_nadir_mm.read_OMPS_nm(flst)

                # couple of changes to move to reader
                self.obj = self.obj.swap_dims({'x':'time'}) # indexing needs
                self.obj = self.obj.sortby('time') # enforce time in order. 
                # restrict observation data to time_interval if using
                # additional development to deal with files crossing intervals needed (eg situtations where orbit start at 23hrs, ends next day).
                if time_interval is not None:
                    self.obj = self.obj.sel(time=slice(time_interval[0],time_interval[-1]))

            elif self.sat_type == 'mopitt_l3':
                print('Reading MOPITT')
                if time_interval is not None:
                    flst = tsub.subset_mopitt_l3(self.file,time_interval)
                else: flst = self.file
                self.obj = mio.sat._mopitt_l3_mm.open_dataset(flst, ['column','pressure_surf','apriori_col',
                                                                          'apriori_surf','apriori_prof','ak_col'])

                # Determine if monthly or daily product and set as attribute
                if 'MOP03JM' in glob(self.file)[0]:
                    self.obj.attrs['monthly'] = True
                else:
                    self.obj.attrs['monthly'] = False
                            
            elif self.sat_type == 'modis_l2':
                # from monetio import modis_l2
                print('Reading MODIS L2')
                flst = tsub.subset_MODIS_l2(self.file,time_interval)
                # self.obj = mio.sat._modis_l2_mm.read_mfdataset(
                #     self.file, self.variable_dict, debug=self.debug)
                self.obj = mio.sat._modis_l2_mm.read_mfdataset(
                    flst, self.variable_dict, debug=self.debug)
                # self.obj = granules, an OrderedDict of Datasets, keyed by datetime_str,
                #   with variables: Latitude, Longitude, Scan_Start_Time, parameters, ...
            elif self.sat_type == 'tropomi_l2_no2':
                #from monetio import tropomi_l2_no2
                print('Reading TROPOMI L2 NO2')
                self.obj = mio.sat._tropomi_l2_no2_mm.read_trpdataset(
                    self.file, self.variable_dict, debug=self.debug)
            else:
                print('file reader not implemented for {} observation'.format(self.sat_type))
                raise ValueError
        except ValueError as e:
            print('something happened opening file:', e)
            return

    def filter_obs(self):
        """Filter observations based on filter_dict.
        
        Returns
        -------
        None
        """ 
        if self.data_proc is not None:
            if 'filter_dict' in self.data_proc:
                filter_dict = self.data_proc['filter_dict']
                for column in filter_dict.keys():
                    filter_vals = filter_dict[column]['value']
                    filter_op = filter_dict[column]['oper']
                    if filter_op == 'isin':
                        self.obj = self.obj.where(self.obj[column].isin(filter_vals),drop=True)
                    elif filter_op == 'isnotin':
                        self.obj = self.obj.where(~self.obj[column].isin(filter_vals),drop=True)
                    elif filter_op == '==':
                        self.obj = self.obj.where(self.obj[column] == filter_vals,drop=True)
                    elif filter_op == '>':
                        self.obj = self.obj.where(self.obj[column] > filter_vals,drop=True)
                    elif filter_op == '<':
                        self.obj = self.obj.where(self.obj[column] < filter_vals,drop=True)
                    elif filter_op == '>=':
                        self.obj = self.obj.where(self.obj[column] >= filter_vals,drop=True)
                    elif filter_op == '<=':
                        self.obj = self.obj.where(self.obj[column] <= filter_vals,drop=True)
                    elif filter_op == '!=':
                        self.obj = self.obj.where(self.obj[column] != filter_vals,drop=True)
                    else:
                        raise ValueError(f'Filter operation {filter_op!r} is not supported')
        
    def mask_and_scale(self):
        """Mask and scale observations, including unit conversions and setting
        detection limits.
        
        Returns
        -------
        None
        """
        vars = self.obj.data_vars
        if self.variable_dict is not None:
            for v in vars:
                if v in self.variable_dict:
                    d = self.variable_dict[v]
                    # Apply removal of min, max, and nan on the units in the obs file first.
                    if 'obs_min' in d:
                        self.obj[v].data = self.obj[v].where(self.obj[v] >= d['obs_min'])
                    if 'obs_max' in d:
                        self.obj[v].data = self.obj[v].where(self.obj[v] <= d['obs_max'])
                    if 'nan_value' in d:
                        self.obj[v].data = self.obj[v].where(self.obj[v] != d['nan_value'])
                    
                    # Then apply a correction if needed for the units.
                    if 'unit_scale' in d:
                        scale = d['unit_scale']
                    else:
                        scale = 1
                    if 'unit_scale_method' in d:
                        if d['unit_scale_method'] == '*':
                            self.obj[v].data *= scale
                        elif d['unit_scale_method'] == '/':
                            self.obj[v].data /= scale
                        elif d['unit_scale_method'] == '+':
                            self.obj[v].data += scale
                        elif d['unit_scale_method'] == '-':
                            self.obj[v].data += -1 * scale
                    
                    # Then replace LLOD_value with LLOD_setvalue (after unit conversion)
                    if 'LLOD_value' in d:
                        self.obj[v].data = self.obj[v].where(self.obj[v] != d['LLOD_value'],d['LLOD_setvalue'])
    
    def sum_variables(self):
        """Sum any variables noted that should be summed to create new variables.
        This occurs after any unit scaling.

        Returns
        -------
        None
        """
        
        try:
            if self.variable_summing is not None:
                for var_new in self.variable_summing.keys():
                    if var_new in self.obj.variables:
                        print('The variable name, {}, already exists and cannot be created with variable_summing.'.format(var_new))
                        raise ValueError
                    var_new_info = self.variable_summing[var_new]
                    self.variable_dict[var_new] = var_new_info
                    for i,var in enumerate(var_new_info['vars']):
                        if i ==0:
                            self.obj[var_new] = self.obj[var].copy()
                        else:
                            self.obj[var_new] += self.obj[var]
        except ValueError as e:
            raise Exception("Something happened when using variable_summing:") from e

    def resample_data(self):
        """Resample the obs df based on the value set in the control file.
        
        Returns
        -------
        None
        """ 
                        
        ##Resample the data
        if self.resample is not None:
            self.obj = self.obj.resample(time=self.resample).mean(dim='time')

    def obs_to_df(self):
        """Convert and reformat observation object (:attr:`obj`) to dataframe.

        Returns
        -------
        None
        """
        try:
            self.obj = self.obj.to_dataframe().reset_index().drop(['x', 'y'], axis=1)
        except KeyError:
            self.obj = self.obj.to_dataframe().reset_index().drop(['x'], axis=1)

class model:
    """The model class.
    
    A class with information and data from model results.
    """    

    def __init__(self):
        """Initialize a :class:`model` object."""
        self.model = None
        self.isglobal = False
        self.radius_of_influence = None
        self.mod_kwargs = {}
        self.file_str = None
        self.files = None
        self.file_vert_str = None
        self.files_vert = None
        self.file_surf_str = None
        self.files_surf = None
        self.file_pm25_str = None
        self.files_pm25 = None
        self.label = None
        self.obj = None
        self.mapping = None
        self.variable_dict = None
        self.variable_summing = None
        self.plot_kwargs = None
        self.proj = None

    def __repr__(self):
        return (
            f"{type(self).__name__}(\n"
            f"    model={self.model!r},\n"
            f"    radius_of_influence={self.radius_of_influence!r},\n"
            f"    mod_kwargs={self.mod_kwargs!r},\n"
            f"    file_str={self.file_str!r},\n"
            f"    label={self.label!r},\n"
            f"    obj={repr(self.obj) if self.obj is None else '...'},\n"
            f"    mapping={self.mapping!r},\n"
            f"    label={self.label!r},\n"
            "    ...\n"
            ")"
        )

    def glob_files(self):
        """Convert the model file location string read in by the yaml file
        into a list of files containing all model data.

        Returns
        -------
        None
        """
        from numpy import sort  # TODO: maybe use `sorted` for this
        from glob import glob
        from . import tutorial

        print(self.file_str)
        if self.file_str.startswith("example:"):
            example_id = ":".join(s.strip() for s in self.file_str.split(":")[1:])
            self.files = [tutorial.fetch_example(example_id)]
        else:
            self.files = sort(glob(self.file_str))
            
        # add option to read list of files from text file
        _, extension = os.path.splitext(self.file_str)
        if extension.lower() == '.txt':
            with open(self.file_str,'r') as f:
                self.files = f.read().split()

        if self.file_vert_str is not None:
            self.files_vert = sort(glob(self.file_vert_str))
        if self.file_surf_str is not None:
            self.files_surf = sort(glob(self.file_surf_str))
        if self.file_pm25_str is not None:
            self.files_pm25 = sort(glob(self.file_pm25_str))

    def open_model_files(self, time_interval=None, control_dict=None):
        """Open the model files, store data in :class:`model` instance attributes,
        and apply mask and scaling.
        
        Models supported are cmaq, wrfchem, rrfs, and gsdchem.
        If a model is not supported, MELODIES-MONET will try to open 
        the model data using a generic reader. If you wish to include new 
        models, add the new model option to this module.

        Parameters
        __________
        time_interval (optional, default None) : [pandas.Timestamp, pandas.Timestamp]
            If not None, restrict models to datetime range spanned by time interval [start, end].

        Returns
        -------
        None
        """
        from .util import time_interval_subset as tsub
        from .util import analysis_util
        from .util import read_grid_util
        from .util import regrid_util

        print(self.model.lower())

        self.glob_files()
        # Calculate species to input into MONET, so works for all mechanisms in wrfchem
        # I want to expand this for the other models too when add aircraft data.
        # First make a list of variables not in mapping but from variable_summing, if provided
        if self.variable_summing is not None:
            vars_for_summing  = []
            for var in self.variable_summing.keys():
                vars_for_summing= vars_for_summing + self.variable_summing[var]['vars']
        list_input_var = []
        for obs_map in self.mapping:
            if self.variable_summing is not None:
                list_input_var = list_input_var + list(set(self.mapping[obs_map].keys()).union(set(vars_for_summing)) - set(self.variable_summing.keys()) - set(list_input_var) )
            else:
                list_input_var = list_input_var + list(set(self.mapping[obs_map].keys()) - set(list_input_var))
        #Only certain models need this option for speeding up i/o.

        if 'cmaq' in self.model.lower():
            print('**** Reading CMAQ model output...')
            self.mod_kwargs.update({'var_list' : list_input_var})
            if self.files_vert is not None:
                self.mod_kwargs.update({'fname_vert' : self.files_vert})
            if self.files_surf is not None:
                self.mod_kwargs.update({'fname_surf' : self.files_surf})
            if len(self.files) > 1:
                self.mod_kwargs.update({'concatenate_forecasts' : True})
            self.obj = mio.models._cmaq_mm.open_mfdataset(self.files,**self.mod_kwargs)
        elif 'wrfchem' in self.model.lower():
            print('**** Reading WRF-Chem model output...')
            self.mod_kwargs.update({'var_list' : list_input_var})
            self.obj = mio.models._wrfchem_mm.open_mfdataset(self.files,**self.mod_kwargs)
        elif 'rrfs' in self.model.lower():
            print('**** Reading RRFS-CMAQ model output...')
            if self.files_pm25 is not None:
                self.mod_kwargs.update({'fname_pm25' : self.files_pm25})
            self.mod_kwargs.update({'var_list' : list_input_var})
            self.obj = mio.models._rrfs_cmaq_mm.open_mfdataset(self.files,**self.mod_kwargs)
        elif 'gsdchem' in self.model.lower():
            print('**** Reading GSD-Chem model output...')
            if len(self.files) > 1:
                self.obj = mio.fv3chem.open_mfdataset(self.files,**self.mod_kwargs)
            else:
                self.obj = mio.fv3chem.open_dataset(self.files,**self.mod_kwargs)
        elif 'cesm_fv' in self.model.lower():
            print('**** Reading CESM FV model output...')
            self.mod_kwargs.update({'var_list' : list_input_var})
            self.obj = mio.models._cesm_fv_mm.open_mfdataset(self.files,**self.mod_kwargs)
        # CAM-chem-SE grid or MUSICAv0
        elif 'cesm_se' in self.model.lower(): 
            print('**** Reading CESM SE model output...')
            self.mod_kwargs.update({'var_list' : list_input_var})
            if self.scrip_file.startswith("example:"):
                from . import tutorial
                example_id = ":".join(s.strip() for s in self.scrip_file.split(":")[1:])
                self.scrip_file = tutorial.fetch_example(example_id)
            self.mod_kwargs.update({'scrip_file' : self.scrip_file})            
            self.obj = mio.models._cesm_se_mm.open_mfdataset(self.files,**self.mod_kwargs)
            #self.obj, self.obj_scrip = read_cesm_se.open_mfdataset(self.files,**self.mod_kwargs)
            #self.obj.monet.scrip = self.obj_scrip      
        elif "camx" in self.model.lower():
            self.mod_kwargs.update({"var_list": list_input_var})
            self.mod_kwargs.update({"surf_only": control_dict['model'][self.label].get('surf_only', False)})
            self.mod_kwargs.update({"fname_met_3D": control_dict['model'][self.label].get('files_vert', None)})
            self.mod_kwargs.update({"fname_met_2D": control_dict['model'][self.label].get('files_met_surf', None)})
            self.obj = mio.models._camx_mm.open_mfdataset(self.files, **self.mod_kwargs)
        elif 'raqms' in self.model.lower():
            if time_interval is not None:
                # fill filelist with subset
                print('subsetting model files to interval')
                file_list = tsub.subset_model_filelist(self.files,'%m_%d_%Y_%HZ','6H',time_interval)
            else:
                file_list = self.files
            if len(file_list) > 1:
                self.obj = mio.models.raqms.open_mfdataset(file_list,**self.mod_kwargs)
            else:
                self.obj = mio.models.raqms.open_dataset(file_list)

        else:
            print('**** Reading Unspecified model output. Take Caution...')
            if len(self.files) > 1:
                self.obj = xr.open_mfdataset(self.files,**self.mod_kwargs)
            else:
                self.obj = xr.open_dataset(self.files[0],**self.mod_kwargs)

        self.mask_and_scale()
        self.rename_vars() # rename any variables as necessary 
        self.sum_variables()

    def rename_vars(self):
        """Rename any variables in model with rename set.
        
        Returns
        -------
        None
        """ 
        data_vars = self.obj.data_vars
        if self.variable_dict is not None:
            for v in data_vars:
                if v in self.variable_dict:
                    d = self.variable_dict[v]
                    if 'rename' in d:
                        self.obj = self.obj.rename({v:d['rename']})
                        self.variable_dict[d['rename']] = self.variable_dict.pop(v)

    def mask_and_scale(self):
        """Mask and scale model data including unit conversions.

        Returns
        -------
        None
        """
        vars = self.obj.data_vars
        if self.variable_dict is not None:
            for v in vars:
                if v in self.variable_dict:
                    d = self.variable_dict[v]
                    if 'unit_scale' in d:
                        scale = d['unit_scale']
                    else:
                        scale = 1
                    if 'unit_scale_method' in d:
                        if d['unit_scale_method'] == '*':
                            self.obj[v].data *= scale
                        elif d['unit_scale_method'] == '/':
                            self.obj[v].data /= scale
                        elif d['unit_scale_method'] == '+':
                            self.obj[v].data += scale
                        elif d['unit_scale_method'] == '-':
                            self.obj[v].data += -1 * scale
                    if self.obj[v].units == 'ppv':
                        print('changing units for {}'.format(v))
                        self.obj[v].values *= 1e9
                        self.obj[v].attrs['units'] = 'ppbv'        
    def sum_variables(self):
        """Sum any variables noted that should be summed to create new variables.
        This occurs after any unit scaling.

        Returns
        -------
        None
        """
        
        try:
            if self.variable_summing is not None:
                for var_new in self.variable_summing.keys():
                    if var_new in self.obj.variables:
                        print('The variable name, {}, already exists and cannot be created with variable_summing.'.format(var_new))
                        raise ValueError
                    var_new_info = self.variable_summing[var_new]
                    self.variable_dict[var_new] = var_new_info
                    for i,var in enumerate(var_new_info['vars']):
                        if i ==0:
                            self.obj[var_new] = self.obj[var].copy()
                        else:
                            self.obj[var_new] += self.obj[var]
        except ValueError as e:
            raise Exception("Something happened when using variable_summing:") from e

class analysis:
    """The analysis class.
    
    The analysis class is the highest
    level class and stores all information about the analysis. It reads 
    and stores information from the input yaml file and defines 
    overarching analysis information like the start and end time, which 
    models and observations to pair, etc.
    """

    def __init__(self):
        """Initialize an :class:`analysis` object."""
        self.control = 'control.yaml'
        self.control_dict = None
        self.models = {}
        """dict : Models, set by :meth:`open_models`."""
        self.obs = {}
        """dict : Observations, set by :meth:`open_obs`."""
        self.paired = {}
        """dict : Paired data, set by :meth:`pair_data`."""
        self.start_time = None
        self.end_time = None
        self.time_intervals = None
        self.download_maps = True  # Default to True
        self.output_dir = None
        self.output_dir_save = None
        self.output_dir_read = None
        self.debug = False
        self.save = None
        self.read = None
        self.regrid = False  # Default to False
        self.target_grid = None
        self.obs_regridders = None
        self.model_regridders = None
        self.obs_grid = None
        self.obs_edges = None
        self.obs_gridded_data = {}
        self.obs_gridded_count = {}
        self.obs_gridded_dataset = None
<<<<<<< HEAD
        self.pairing_kwargs = {}
=======
        self.add_logo = True
        """bool, default=True : Add the MELODIES MONET logo to the plots."""
>>>>>>> 663c0926

    def __repr__(self):
        return (
            f"{type(self).__name__}(\n"
            f"    control={self.control!r},\n"
            f"    control_dict={repr(self.control_dict) if self.control_dict is None else '...'},\n"
            f"    models={self.models!r},\n"
            f"    obs={self.obs!r},\n"
            f"    paired={self.paired!r},\n"
            f"    start_time={self.start_time!r},\n"
            f"    end_time={self.end_time!r},\n"
            f"    time_intervals={self.time_intervals!r},\n"
            f"    download_maps={self.download_maps!r},\n"
            f"    output_dir={self.output_dir!r},\n"
            f"    output_dir_save={self.output_dir_save!r},\n"
            f"    output_dir_read={self.output_dir_read!r},\n"
            f"    debug={self.debug!r},\n"
            f"    save={self.save!r},\n"
            f"    read={self.read!r},\n"
            ")"
        )
    def read_control(self, control=None):
        """Read the input yaml file,
        updating various :class:`analysis` instance attributes.

        Parameters
        ----------
        control : str
            Input yaml file path.
            If provided, :attr:`control` will be set to this value.

        Returns
        -------
        type
            Reads the contents of the yaml control file into a dictionary associated with the analysis class.
        """
        import yaml

        if control is not None:
            self.control = control

        with open(self.control, 'r') as stream:
            self.control_dict = yaml.safe_load(stream)

        # set analysis time
        if 'start_time' in self.control_dict['analysis'].keys():
            self.start_time = pd.Timestamp(self.control_dict['analysis']['start_time'])
        if 'end_time' in self.control_dict['analysis'].keys():
            self.end_time = pd.Timestamp(self.control_dict['analysis']['end_time'])
        if 'output_dir' in self.control_dict['analysis'].keys():
            self.output_dir = os.path.expandvars(
                    self.control_dict['analysis']['output_dir'])
        else:
            raise Exception('output_dir was not specified and is required. Please set analysis.output_dir in the control file.')
        if 'output_dir_save' in self.control_dict['analysis'].keys():
            self.output_dir_save = os.path.expandvars(
                self.control_dict['analysis']['output_dir_save'])
        else:
            self.output_dir_save=self.output_dir
        if 'output_dir_read' in self.control_dict['analysis'].keys():
            if self.control_dict['analysis']['output_dir_read'] is not None:
                self.output_dir_read = os.path.expandvars(
                    self.control_dict['analysis']['output_dir_read'])
        else:
            self.output_dir_read=self.output_dir
            
        self.debug = self.control_dict['analysis']['debug']
        if 'save' in self.control_dict['analysis'].keys():
            self.save = self.control_dict['analysis']['save']
        if 'read' in self.control_dict['analysis'].keys():
            self.read = self.control_dict['analysis']['read']
        if 'add_logo' in self.control_dict['analysis'].keys():
            self.add_logo = self.control_dict['analysis']['add_logo']

        if 'regrid' in self.control_dict['analysis'].keys():
            self.regrid = self.control_dict['analysis']['regrid']
        if 'target_grid' in self.control_dict['analysis'].keys():
            self.target_grid = self.control_dict['analysis']['target_grid']

        # generate time intervals for time chunking
        if 'time_interval' in self.control_dict['analysis'].keys():
            time_stamps = pd.date_range(
                start=self.start_time, end=self.end_time,
                freq=self.control_dict['analysis']['time_interval'])
            # if (end_time - start_time) is not an integer multiple
            #   of freq, append end_time to time_stamps
            if time_stamps[-1] < pd.Timestamp(self.end_time):
                time_stamps = time_stamps.append(
                    pd.DatetimeIndex([self.end_time]))
            self.time_intervals \
                = [[time_stamps[n], time_stamps[n+1]]
                    for n in range(len(time_stamps)-1)]
        
        # specific arguments for pairing options
        if 'pairing_kwargs' in self.control_dict['analysis'].keys():
            self.pairing_kwargs = self.control_dict['analysis']['pairing_kwargs']
            
        # Enable Dask progress bars? (default: false)
        enable_dask_progress_bars = self.control_dict["analysis"].get(
            "enable_dask_progress_bars", False)
        if enable_dask_progress_bars:
            from dask.diagnostics import ProgressBar

            ProgressBar().register()
        else:
            from dask.callbacks import Callback

            Callback.active = set()
    
    def save_analysis(self):
        """Save all analysis attributes listed in analysis section of input yaml file.

        Returns
        -------
        None
        """
        if self.save is not None:
            # Loop over each possible attr type (models, obs and paired)
            for attr in self.save:
                if self.save[attr]['method']=='pkl':
                    from .util.write_util import write_pkl
                    write_pkl(obj=getattr(self,attr), output_name=os.path.join(self.output_dir_save,self.save[attr]['output_name']))

                elif self.save[attr]['method']=='netcdf':
                    from .util.write_util import write_analysis_ncf
                    # save either all groups or selected groups
                    if self.save[attr]['data']=='all':
                        if 'prefix' in self.save[attr]:
                            write_analysis_ncf(obj=getattr(self,attr), output_dir=self.output_dir_save,
                                               fn_prefix=self.save[attr]['prefix'])
                        else:
                            write_analysis_ncf(obj=getattr(self,attr), output_dir=self.output_dir_save)
                    else:
                        if 'prefix' in self.save[attr]:
                            write_analysis_ncf(obj=getattr(self,attr), output_dir=self.output_dir_save, 
                                               fn_prefix=self.save[attr]['prefix'], keep_groups=self.save[attr]['data'])
                        else:
                            write_analysis_ncf(obj=getattr(self,attr), output_dir=self.output_dir_save, 
                                               keep_groups=self.save[attr]['data'])
        
    def read_analysis(self):
        """Read all previously saved analysis attributes listed in analysis section of input yaml file.

        Returns
        -------
        None
        """
        if self.read is not None:
            # Loop over each possible attr type (models, obs and paired)
            from .util.read_util import read_saved_data
            for attr in self.read:
                if self.read[attr]['method']=='pkl':
                    read_saved_data(analysis=self,filenames=self.read[attr]['filenames'], method='pkl', attr=attr)
                elif self.read[attr]['method']=='netcdf':
                    read_saved_data(analysis=self,filenames=self.read[attr]['filenames'], method='netcdf', attr=attr)
                if attr == 'paired':
                    # initialize model/obs attributes, since needed for plotting and stats
                    if not self.models:
                        self.open_models(load_files=False)
                    if not self.obs:
                        self.open_obs(load_files=False)

    def setup_regridders(self):
        """Create an obs xesmf.Regridder from base and target grids specified in the control_dict

        Returns
        -------
        None
        """
        from .util import regrid_util
        if self.regrid:
            if self.target_grid == 'obs_grid':
                self.model_regridders = regrid_util.setup_regridder(self.control_dict, config_group='model', target_grid=self.da_obs_grid)
            else:
                self.obs_regridders = regrid_util.setup_regridder(self.control_dict, config_group='obs')
                self.model_regridders = regrid_util.setup_regridder(self.control_dict, config_group='model')

    def open_models(self, time_interval=None,load_files=True):
        """Open all models listed in the input yaml file and create a :class:`model` 
        object for each of them, populating the :attr:`models` dict.

        Parameters
        __________
        time_interval (optional, default None) : [pandas.Timestamp, pandas.Timestamp]
            If not None, restrict models to datetime range spanned by time interval [start, end].
        load_files (optional, default True): boolean
            If False, only populate :attr: dict with yaml file parameters and do not open model files. 
        Returns
        -------
        None
        """
        if 'model' in self.control_dict:
            # open each model
            for mod in self.control_dict['model']:
                # create a new model instance
                m = model()
                # this is the model type (ie cmaq, rapchem, gsdchem etc)
                m.model = self.control_dict['model'][mod]['mod_type']
                # set the model label in the dictionary and model class instance
                if "isglobal" in self.control_dict['model'][mod].keys():
                    m.isglobal = self.control_dict['model'][mod]['isglobal']
                if 'radius_of_influence' in self.control_dict['model'][mod].keys():
                    m.radius_of_influence = self.control_dict['model'][mod]['radius_of_influence']
                else:
                    m.radius_of_influence = 1e6
                        
                if 'mod_kwargs' in self.control_dict['model'][mod].keys():
                    m.mod_kwargs = self.control_dict['model'][mod]['mod_kwargs']    
                m.label = mod
                # create file string (note this can include hot strings)
                m.file_str = os.path.expandvars(
                    self.control_dict['model'][mod]['files'])
                if 'files_vert' in self.control_dict['model'][mod].keys():
                    m.file_vert_str = os.path.expandvars(
                        self.control_dict['model'][mod]['files_vert'])
                if 'files_surf' in self.control_dict['model'][mod].keys():
                    m.file_surf_str = os.path.expandvars(
                        self.control_dict['model'][mod]['files_surf'])
                if 'files_pm25' in self.control_dict['model'][mod].keys():
                    m.file_pm25_str = os.path.expandvars(
                        self.control_dict['model'][mod]['files_pm25'])
                # create mapping
                m.mapping = self.control_dict['model'][mod]['mapping']
                # add variable dict

                if 'variables' in self.control_dict['model'][mod].keys():
                    m.variable_dict = self.control_dict['model'][mod]['variables']
                if 'variable_summing' in self.control_dict['model'][mod].keys():
                    m.variable_summing = self.control_dict['model'][mod]['variable_summing']
                if 'plot_kwargs' in self.control_dict['model'][mod].keys():
                    m.plot_kwargs = self.control_dict['model'][mod]['plot_kwargs']
                    
                # unstructured grid check
                if m.model in ['cesm_se']:
                    if 'scrip_file' in self.control_dict['model'][mod].keys():
                        m.scrip_file = self.control_dict['model'][mod]['scrip_file']
                    else:
                        raise ValueError( '"Scrip_file" must be provided for unstructured grid output!' )

                # maybe set projection
                proj_in = self.control_dict['model'][mod].get("projection")
                if proj_in == "None":
                    print(
                        f"NOTE: model.{mod}.projection is {proj_in!r} (str), "
                        "but we assume you want `None` (Python null sentinel). "
                        "To avoid this warning, "
                        "update your control file to remove the projection setting "
                        "or set to `~` or `null` if you want null value in YAML."
                    )
                    proj_in = None
                if proj_in is not None:
                    if isinstance(proj_in, str) and proj_in.startswith("model:"):
                        m.proj = proj_in
                    elif isinstance(proj_in, str) and proj_in.startswith("ccrs."):
                        import cartopy.crs as ccrs
                        m.proj = eval(proj_in)
                    else:
                        import cartopy.crs as ccrs

                        if isinstance(proj_in, ccrs.Projection):
                            m.proj = proj_in
                        else:
                            m.proj = ccrs.Projection(proj_in)

                # open the model
                if load_files:
                    m.open_model_files(time_interval=time_interval, control_dict=self.control_dict)
                self.models[m.label] = m

    def open_obs(self, time_interval=None, load_files=True):
        """Open all observations listed in the input yaml file and create an 
        :class:`observation` instance for each of them,
        populating the :attr:`obs` dict.

        Parameters
        __________
        time_interval (optional, default None) : [pandas.Timestamp, pandas.Timestamp]
            If not None, restrict obs to datetime range spanned by time interval [start, end].
        load_files (optional, default True): boolean
            If False, only populate :attr: dict with yaml file parameters and do not open obs files. 
            
        Returns
        -------
        None
        """
        from .util import analysis_util
        from .util import read_grid_util
        from .util import regrid_util

        if 'obs' in self.control_dict:
            for obs in self.control_dict['obs']:
                o = observation()
                o.obs = obs
                o.label = obs
                o.obs_type = self.control_dict['obs'][obs]['obs_type']
                if 'data_proc' in self.control_dict['obs'][obs].keys():
                    o.data_proc = self.control_dict['obs'][obs]['data_proc']
                o.file = os.path.expandvars(
                    self.control_dict['obs'][obs]['filename'])
                if 'debug' in self.control_dict['obs'][obs].keys():
                    o.debug = self.control_dict['obs'][obs]['debug']
                if 'variables' in self.control_dict['obs'][obs].keys():
                    o.variable_dict = self.control_dict['obs'][obs]['variables']
                if 'variable_summing' in self.control_dict['obs'][obs].keys():
                    o.variable_summing = self.control_dict['obs'][obs]['variable_summing']
                if 'resample' in self.control_dict['obs'][obs].keys():
                    o.resample = self.control_dict['obs'][obs]['resample']
                if 'time_var' in self.control_dict['obs'][obs].keys():
                    o.time_var = self.control_dict['obs'][obs]['time_var']
                if 'ground_coordinate' in self.control_dict['obs'][obs].keys():
                    o.ground_coordinate = self.control_dict['obs'][obs]['ground_coordinate']
                if 'sat_type' in self.control_dict['obs'][obs].keys():
                    o.sat_type = self.control_dict['obs'][obs]['sat_type']
                if load_files:
                    if o.obs_type in ['sat_swath_sfc', 'sat_swath_clm', 'sat_grid_sfc',\
                                        'sat_grid_clm', 'sat_swath_prof']:
                        o.open_sat_obs(time_interval=time_interval, control_dict=self.control_dict)
                    else:
                        o.open_obs(time_interval=time_interval, control_dict=self.control_dict)
                self.obs[o.label] = o

    def setup_obs_grid(self):
        """
        Setup a uniform observation grid.
        """
        from .util import grid_util
        ntime = self.control_dict['obs_grid']['ntime']
        nlat = self.control_dict['obs_grid']['nlat']
        nlon = self.control_dict['obs_grid']['nlon']
        self.obs_grid, self.obs_edges = grid_util.generate_uniform_grid(
            self.control_dict['obs_grid']['start_time'],
            self.control_dict['obs_grid']['end_time'],
            ntime, nlat, nlon)

        self.da_obs_grid = xr.DataArray(dims=['lon', 'lat'],
            coords={'lon': self.obs_grid['longitude'],
                    'lat': self.obs_grid['latitude']})
        # print(self.da_obs_grid)

        for obs in self.control_dict['obs']:
            for var in self.control_dict['obs'][obs]['variables']:
                print('initializing gridded data and counts ', obs, var)
                self.obs_gridded_data[obs + '_' + var] = np.zeros([ntime, nlon, nlat], dtype=np.float32)
                self.obs_gridded_count[obs + '_' + var] = np.zeros([ntime, nlon, nlat], dtype=np.int32)

    def update_obs_gridded_data(self):
        from .util import grid_util
        """
        Update observation grid cell values and counts,
        for all observation datasets and parameters.
        """
        for obs in self.obs:
            for obs_time in self.obs[obs].obj:
                print('updating obs time: ', obs, obs_time)
                obs_timestamp = pd.to_datetime(
                    obs_time, format='%Y%j%H%M').timestamp()
                # print(obs_timestamp)
                for var in self.obs[obs].obj[obs_time]:
                    key = obs + '_' + var
                    print(key)
                    n_obs = self.obs[obs].obj[obs_time][var].size
                    grid_util.update_data_grid(
                        self.obs_edges['time_edges'],
                        self.obs_edges['lon_edges'],
                        self.obs_edges['lat_edges'],
                        np.full(n_obs, obs_timestamp, dtype=np.float32),
                        self.obs[obs].obj[obs_time].coords['lon'].values.flatten(),
                        self.obs[obs].obj[obs_time].coords['lat'].values.flatten(),
                        self.obs[obs].obj[obs_time][var].values.flatten(),
                        self.obs_gridded_count[key],
                        self.obs_gridded_data[key])

    def normalize_obs_gridded_data(self):
        from .util import grid_util
        """
        Normalize observation grid cell values where counts is not zero.
        Create data arrays for the obs_gridded_dataset dictionary.
        """
        self.obs_gridded_dataset = xr.Dataset()

        for obs in self.obs:
            for var in self.control_dict['obs'][obs]['variables']:
                key = obs + '_' + var
                print(key)
                grid_util.normalize_data_grid(
                    self.obs_gridded_count[key],
                    self.obs_gridded_data[key])
                da_data = xr.DataArray(
                    self.obs_gridded_data[key],
                    dims=['time', 'lon', 'lat'],
                    coords={'time': self.obs_grid['time'],
                            'lon': self.obs_grid['longitude'],
                            'lat': self.obs_grid['latitude']})
                da_count = xr.DataArray(
                    self.obs_gridded_count[key],
                    dims=['time', 'lon', 'lat'],
                    coords={'time': self.obs_grid['time'],
                            'lon': self.obs_grid['longitude'],
                            'lat': self.obs_grid['latitude']})
                self.obs_gridded_dataset[key + '_data'] = da_data
                self.obs_gridded_dataset[key + '_count'] = da_count

    def pair_data(self, time_interval=None):
        """Pair all observations and models in the analysis class
        (i.e., those listed in the input yaml file) together,
        populating the :attr:`paired` dict.

        Parameters
        __________
        time_interval (optional, default None) : [pandas.Timestamp, pandas.Timestamp]
            If not None, restrict pairing to datetime range spanned by time interval [start, end].


        Returns
        -------
        None
        """
        pairs = {}  # TODO: unused
        print('1, in pair data')
        for model_label in self.models:
            mod = self.models[model_label]
            # Now we have the models we need to loop through the mapping table for each network and pair the data
            # each paired dataset will be output to a netcdf file with 'model_label_network.nc'
            for obs_to_pair in mod.mapping.keys():
                # get the variables to pair from the model data (ie don't pair all data)
                keys = [key for key in mod.mapping[obs_to_pair].keys()]
                obs_vars = [mod.mapping[obs_to_pair][key] for key in keys]

                if mod.variable_dict is not None:
                    mod_vars = [key for key in mod.variable_dict.keys()]
                else:
                    mod_vars = []
                
                # unstructured grid check - lon/lat variables should be explicitly added 
                # in addition to comparison variables
                if mod.obj.attrs.get("mio_scrip_file", False):
                    lonlat_list = [ 'lon', 'lat', 'longitude', 'latitude', 'Longitude', 'Latitude' ]
                    for ll in lonlat_list:
                        if ll in mod.obj.data_vars:
                            keys += [ll]

                if mod.variable_dict is not None:
                    model_obj = mod.obj[keys+mod_vars]
                else:
                    model_obj = mod.obj[keys]

                ## TODO:  add in ability for simple addition of variables from

                # simplify the objs object with the correct mapping variables
                obs = self.obs[obs_to_pair]

                # pair the data
                # if pt_sfc (surface point network or monitor)
                if obs.obs_type.lower() == 'pt_sfc':
                    # convert this to pandas dataframe unless already done because second time paired this obs
                    if not isinstance(obs.obj, pd.DataFrame):
                        obs.obs_to_df()
                    #Check if z dim is larger than 1. If so select, the first level as all models read through 
                    #MONETIO will be reordered such that the first level is the level nearest to the surface.
                    try:
                        if model_obj.sizes['z'] > 1:
                            # Select only the surface values to pair with obs.
                            model_obj = model_obj.isel(z=0).expand_dims('z',axis=1)
                    except KeyError as e:
                        raise Exception("MONET requires an altitude dimension named 'z'") from e
                    # now combine obs with
                    paired_data = model_obj.monet.combine_point(obs.obj, radius_of_influence=mod.radius_of_influence, suffix=mod.label)
                    if self.debug:
                        print('After pairing: ', paired_data)
                    # this outputs as a pandas dataframe.  Convert this to xarray obj
                    p = pair()
                    print('saving pair')
                    p.obs = obs.label
                    p.model = mod.label
                    p.model_vars = keys
                    p.obs_vars = obs_vars
                    p.filename = '{}_{}.nc'.format(p.obs, p.model)
                    p.obj = paired_data.monet._df_to_da()
                    label = "{}_{}".format(p.obs, p.model)
                    self.paired[label] = p
                    p.obj = p.fix_paired_xarray(dset=p.obj)
                    # write_util.write_ncf(p.obj,p.filename) # write out to file
                    
                # if aircraft (aircraft observation)
                elif obs.obs_type.lower() == 'aircraft':
                    from .util.tools import vert_interp
                    # convert this to pandas dataframe unless already done because second time paired this obs
                    if not isinstance(obs.obj, pd.DataFrame):
                        obs.obj = obs.obj.to_dataframe()
                    
                    #drop any variables where coords NaN
                    obs.obj = obs.obj.reset_index().dropna(subset=['pressure_obs','latitude','longitude']).set_index('time')
                    
                    # do the facy trick to convert to get something useful for MONET
                    # this converts to dimensions of x and y
                    # you may want to make pressure / msl a coordinate too
                    new_ds_obs = obs.obj.rename_axis('time_obs').reset_index().monet._df_to_da().set_coords(['time_obs','pressure_obs'])
                    
                    #Nearest neighbor approach to find closest grid cell to each point.
                    ds_model = m.util.combinetool.combine_da_to_da(model_obj,new_ds_obs,merge=False)
                    #Interpolate based on time in the observations
                    ds_model = ds_model.interp(time=ds_model.time_obs.squeeze())

                    # Debugging: Print the variables in ds_model to verify 'pressure_model' is included  ##qzr++
                    #print("Variables in ds_model after combine_da_to_da and interp:", ds_model.variables)
                    
                    # Ensure 'pressure_model' is included in ds_model (checked it exists)
                    #if 'pressure_model' not in ds_model:
                     #   raise KeyError("'pressure_model' is missing in the model dataset")   #qzr++
                    
                    paired_data = vert_interp(ds_model,obs.obj,keys+mod_vars)
                    print('After pairing: ', paired_data)

                    # Ensure 'pressure_model' is included in the DataFrame (pairdf) #qzr++
                    #if 'pressure_model' not in paired_data.columns:
                       # raise KeyError("'pressure_model' is missing in the paired_data")   #qzr++

                      
                    
                    # this outputs as a pandas dataframe.  Convert this to xarray obj
                    p = pair()
                    p.type = 'aircraft'
                    p.radius_of_influence = None
                    p.obs = obs.label
                    p.model = mod.label
                    p.model_vars = keys
                    p.obs_vars = obs_vars
                    p.filename = '{}_{}.nc'.format(p.obs, p.model)
                    p.obj = paired_data.set_index('time').to_xarray().expand_dims('x').transpose('time','x')
                    label = "{}_{}".format(p.obs, p.model)
                    self.paired[label] = p
                    # write_util.write_ncf(p.obj,p.filename) # write out to file

                elif obs.obs_type.lower() == 'ozone_sonder':
                    from .util.tools import vert_interp
                    # convert this to pandas dataframe unless already done because second time paired this obs
                    if not isinstance(obs.obj, pd.DataFrame):
                        obs.obj = obs.obj.to_dataframe()
                    #drop any variables where coords NaN
                    obs.obj = obs.obj.reset_index().dropna(subset=['pressure_obs','latitude','longitude']).set_index('time')
 
                    import datetime 
                    plot_dict_ozone_sonder = self.control_dict['plots']
                    for grp_ozone_sonder, grp_dict_ozone_sonder in plot_dict_ozone_sonder.items():
                        plot_type_ozone_sonder = grp_dict_ozone_sonder['type']
                        plot_os_type_list_all = ['vertical_single_date','vertical_boxplot_os','density_scatter_plot_os']
                        if plot_type_ozone_sonder in plot_os_type_list_all:
                           station_name_os = grp_dict_ozone_sonder['station_name']
                           cds_os = grp_dict_ozone_sonder['compare_date_single']
                           obs.obj=obs.obj.loc[obs.obj['station']==station_name_os[0]]
                           obs.obj=obs.obj.loc[datetime.datetime(cds_os[0],cds_os[1],cds_os[2],cds_os[3],cds_os[4],cds_os[5])]
                           break
                   
                    # do the facy trick to convert to get something useful for MONET
                    # this converts to dimensions of x and y
                    # you may want to make pressure / msl a coordinate too
                    new_ds_obs = obs.obj.rename_axis('time_obs').reset_index().monet._df_to_da().set_coords(['time_obs','pressure_obs'])
                    #Nearest neighbor approach to find closest grid cell to each point.
                    ds_model = m.util.combinetool.combine_da_to_da(model_obj,new_ds_obs,merge=False)
                    #Interpolate based on time in the observations
                    ds_model = ds_model.interp(time=ds_model.time_obs.squeeze())
                    paired_data = vert_interp(ds_model,obs.obj,keys+mod_vars)
                    print('In pair function, After pairing: ', paired_data)
                    # this outputs as a pandas dataframe.  Convert this to xarray obj
                    p = pair()
                    p.type = 'ozone_sonder'
                    p.radius_of_influence = None
                    p.obs = obs.label
                    p.model = mod.label
                    p.model_vars = keys
                    p.obs_vars = obs_vars
                    p.filename = '{}_{}.nc'.format(p.obs, p.model)
                    p.obj = paired_data.set_index('time').to_xarray().expand_dims('x').transpose('time','x')
                    label = "{}_{}".format(p.obs, p.model)
                    self.paired[label] = p

                    # write_util.write_ncf(p.obj,p.filename) # write out to file 
                # If mobile surface data or single ground site surface data
                elif obs.obs_type.lower() == 'mobile' or obs.obs_type.lower() == 'ground':
                    from .util.tools import mobile_and_ground_pair
                    # convert this to pandas dataframe unless already done because second time paired this obs
                    if not isinstance(obs.obj, pd.DataFrame):
                        obs.obj = obs.obj.to_dataframe()
                    
                    #drop any variables where coords NaN
                    obs.obj = obs.obj.reset_index().dropna(subset=['latitude','longitude']).set_index('time')
                    
                    # do the facy trick to convert to get something useful for MONET
                    # this converts to dimensions of x and y
                    # you may want to make pressure / msl a coordinate too
                    new_ds_obs = obs.obj.rename_axis('time_obs').reset_index().monet._df_to_da().set_coords(['time_obs'])
                    
                    #Nearest neighbor approach to find closest grid cell to each point.
                    ds_model = m.util.combinetool.combine_da_to_da(model_obj,new_ds_obs,merge=False)
                    #Interpolate based on time in the observations
                    ds_model = ds_model.interp(time=ds_model.time_obs.squeeze())
                    
                    paired_data = mobile_and_ground_pair(ds_model,obs.obj,keys+mod_vars)
                    print('After pairing: ', paired_data)
                    # this outputs as a pandas dataframe.  Convert this to xarray obj
                    p = pair()
                    if obs.obs_type.lower() == 'mobile':
                        p.type = 'mobile'
                    elif obs.obs_type.lower() == 'ground':
                        p.type = 'ground'
                    p.radius_of_influence = None
                    p.obs = obs.label
                    p.model = mod.label
                    p.model_vars = keys
                    p.obs_vars = obs_vars
                    p.filename = '{}_{}.nc'.format(p.obs, p.model)
                    p.obj = paired_data.set_index('time').to_xarray().expand_dims('x').transpose('time','x')
                    label = "{}_{}".format(p.obs, p.model)
                    self.paired[label] = p
                
                # TODO: add other network types / data types where (ie flight, satellite etc)
                # if sat_swath_clm (satellite l2 column products)
                elif obs.obs_type.lower() == 'sat_swath_clm':
                    # grab kwargs for pairing. Use default if not specified
                    if obs.obs_type.lower() in list(self.pairing_kwargs.keys()):
                        pairing_kws = self.pairing_kwargs[obs.obs_type.lower()]
                    else: 
                        pairing_kws = {'apply_ak': True, 'mod_to_overpass': False}
                    
                    if obs.sat_type == 'omps_nm':
                        
                        from .util import satellite_utilities as sutil
                        
                        # necessary observation index things 
                        ## the along track coordinate dim sometimes needs to be time and other times an unassigned 'x'
                        if 'time' in obs.obj.dims:
                            obs.obj = obs.obj.sel(time=slice(self.start_time,self.end_time))
                            obs.obj = obs.obj.swap_dims({'time':'x'})
                        if pairing_kws['apply_ak'] == True:
                            model_obj = mod.obj[keys+['pres_pa_mid','surfpres_pa']]
                            
                            paired_data = sutil.omps_nm_pairing_apriori(model_obj,obs.obj,keys)
                        else:
                            model_obj = mod.obj[keys+['dp_pa']]
                            paired_data = sutil.omps_nm_pairing(model_obj,obs.obj,keys)

                        paired_data = paired_data.where((paired_data.o3vmr > 0))
                        p = pair()
                        p.type = obs.obs_type
                        p.obs = obs.label
                        p.model = mod.label
                        p.model_vars = keys
                        p.obs_vars = obs_vars
                        p.obj = paired_data 
                        label = '{}_{}'.format(p.obs,p.model)
                        self.paired[label] = p

                    if obs.sat_type == 'tropomi_l2_no2':
                        from .util import sat_l2_swath_utility as sutil
                        from .util import cal_mod_no2col as mutil

                        # calculate model no2 trop. columns. M.Li
                        # to fix the "time" duplicate error
                        model_obj = mod.obj
                        model_obj = model_obj.rename_dims({'time':'t'})
                        model_obj = mutil.cal_model_no2columns(model_obj)
                        #obs_dat = obs.obj.sel(time=slice(self.start_time.date(),self.end_time.date())).copy()

                        if pairing_kws['apply_ak'] == True:
                            paired_data = sutil.trp_interp_swatogrd_ak(obs.obj, model_obj)
                        else:
                            paired_data = sutil.trp_interp_swatogrd(obs.obj, model_obj)

                        self.models[model_label].obj = model_obj

                        p = pair()

                        paired_data = paired_data.reset_index("y") # for saving
                        paired_data_cp = paired_data.sel(time=slice(self.start_time.date(),self.end_time.date())).copy()

                        p.type = obs.obs_type
                        p.obs = obs.label
                        p.model = mod.label
                        p.model_vars = keys
                        p.obs_vars = obs_vars
                        p.obj = paired_data_cp 
                        label = '{}_{}'.format(p.obs,p.model)

                        self.paired[label] = p
                        
                # if sat_grid_clm (satellite l3 column products)
                elif obs.obs_type.lower() == 'sat_grid_clm':
                    # grab kwargs for pairing. Use default if not specified
                    if obs.obs_type.lower() in list(self.pairing_kwargs.keys()):
                        pairing_kws = self.pairing_kwargs[obs.obs_type.lower()]
                    else: 
                        pairing_kws = {'apply_ak': True, 'mod_to_overpass': False}
                    if len(keys) > 1: 
                        print('Caution: More than 1 variable is included in mapping keys.')
                        print('Pairing code is calculating a column for {}'.format(keys[0])) 
                    if obs.sat_type == 'omps_l3':
                        from .util import satellite_utilities as sutil
                        # trim obs array to only data within analysis window
                        obs_dat = obs.obj.sel(time=slice(self.start_time.date(),self.end_time.date()))#.copy()
                        mod_dat = mod.obj.sel(time=slice(self.start_time.date(),self.end_time.date()))
                        paired_obsgrid = sutil.omps_l3_daily_o3_pairing(mod_dat,obs_dat,keys[0])
                       
                        p = pair()
                        p.type = obs.obs_type
                        p.obs = obs.label
                        p.model = mod.label
                        p.model_vars = keys
                        p.obs_vars = obs_vars
                        p.obj = paired_obsgrid
                        label = '{}_{}'.format(p.obs,p.model)
                        self.paired[label] = p

                    elif obs.sat_type == 'mopitt_l3':
                        from .util import satellite_utilities as sutil
                        
                        if pairing_kws['apply_ak']: 
                            model_obj = mod.obj[keys+['pres_pa_mid']]
                            # trim to only data within analysis window, as averaging kernels can't be applied outside it
                            obs_dat = obs.obj.sel(time=slice(self.start_time.date(),self.end_time.date()))
                            model_obj = model_obj.sel(time=slice(self.start_time.date(),self.end_time.date()))
                            
                            # Sample model to observation overpass time
                            if pairing_kws['mod_to_overpass']:
                                print('sampling model to 10:30 local overpass time')
                                overpass_datetime = pd.date_range(self.start_time.replace(hour=10,minute=30),
                                                                  self.end_time.replace(hour=10,minute=30),freq='D')
                                model_obj = sutil.mod_to_overpasstime(model_obj,overpass_datetime)
                            
                            # interpolate model to observation, calculate column with averaging kernels applied
                            paired = sutil.mopitt_l3_pairing(model_obj,obs_dat,keys[0],global_m=mod.isglobal)
                            p = pair()
                            p.type = obs.obs_type
                            p.obs = obs.label
                            p.model = mod.label
                            p.model_vars = keys
                            p.model_vars[0] += '_column_model'
                            p.obs_vars = obs_vars
                            p.obj = paired
                            label ='{}_{}'.format(p.obs,p.model)
                            self.paired[label] = p
                        else:
                            print("Pairing without averaging kernel has not been enabled for this dataset")

    def concat_pairs(self):
        """Read and concatenate all observation and model time interval pair data,
        populating the :attr:`paired` dict.

        Returns
        -------
        None
        """
        pass
   
    ### TODO: Create the plotting driver (most complicated one)
    # def plotting(self):
    def plotting(self):
        """Cycle through all the plotting groups (e.g., plot_grp1) listed in 
        the input yaml file and create the plots.
        
        This routine loops over all the domains and
        model/obs pairs specified in the plotting group (``.control_dict['plots']``)
        for all the variables specified in the mapping dictionary listed in 
        :attr:`paired`.

        Creates plots stored in the file location specified by output_dir
        in the analysis section of the yaml file.

        Returns
        -------
        None
        """
        
        from .util.tools import resample_stratify, get_epa_region_bounds, get_giorgi_region_bounds
        import matplotlib.pyplot as plt
        pair_keys = list(self.paired.keys())
        if self.paired[pair_keys[0]].type.lower() in ['sat_grid_clm','sat_swath_clm']:
            from .plots import satplots as splots,savefig
        else: 
            from .plots import surfplots as splots, savefig
            from .plots import aircraftplots as airplots
            from .plots import ozone_sonder_plots as sonderplots

        if not self.add_logo:
            savefig.keywords.update(decorate=False)

        # Disable figure count warning
        initial_max_fig = plt.rcParams["figure.max_open_warning"]
        plt.rcParams["figure.max_open_warning"] = 0

        # first get the plotting dictionary from the yaml file
        plot_dict = self.control_dict['plots']
        # Calculate any items that do not need to recalculate each loop.
        startdatename = str(datetime.datetime.strftime(self.start_time, '%Y-%m-%d_%H'))
        enddatename = str(datetime.datetime.strftime(self.end_time, '%Y-%m-%d_%H'))
        # now we are going to loop through each plot_group (note we can have multiple plot groups)
        # a plot group can have
        #     1) a singular plot type
        #     2) multiple paired datasets or model datasets depending on the plot type
        #     3) kwargs for creating the figure ie size and marker (note the default for obs is 'x')

        # Loop through the plot_dict items
        for grp, grp_dict in plot_dict.items():
            
            # Read the interquartile_style argument (for vertprofile plot type) if it exists
            if grp_dict.get('type') == 'vertprofile':
                interquartile_style = grp_dict.get('data_proc', {}).get('interquartile_style', 'shading')
            else:
                interquartile_style = None

            pair_labels = grp_dict['data']
            # Get the plot type
            plot_type = grp_dict['type']

            #read-in special settings for multi-boxplot
            if plot_type == 'multi_boxplot':
                region_name = grp_dict['region_name'] 
                region_list = grp_dict['region_list']
                model_name_list = grp_dict['model_name_list']     

            #read-in special settings for ozone sonder related plots
            if plot_type in {'vertical_single_date', 'vertical_boxplot_os', 'density_scatter_plot_os'}:
                altitude_range = grp_dict['altitude_range']
                altitude_method = grp_dict['altitude_method']
                station_name = grp_dict['station_name']
                monet_logo_position = grp_dict['monet_logo_position']
                cds = grp_dict['compare_date_single']
                release_time= datetime.datetime(cds[0],cds[1],cds[2],cds[3],cds[4],cds[5])

                if plot_type == 'vertical_boxplot_os':
                    altitude_threshold_list = grp_dict['altitude_threshold_list']
                elif plot_type == 'density_scatter_plot_os':
                    cmap_method = grp_dict['cmap_method']
                    model_name_list = grp_dict['model_name_list']
                
            #read-in special settings for scorecard
            if plot_type == 'scorecard':
                region_list = grp_dict['region_list']
                region_name = grp_dict['region_name']
                urban_rural_name = grp_dict['urban_rural_name']
                urban_rural_differentiate_value = grp_dict['urban_rural_differentiate_value']
                better_or_worse_method = grp_dict['better_or_worse_method']
                model_name_list = grp_dict['model_name_list']

            #read-in special settings for csi plot
            if plot_type == 'csi':
                threshold_list = grp_dict['threshold_list']
                score_name = grp_dict['score_name']
                model_name_list = grp_dict['model_name_list']
                threshold_tick_style = grp_dict.get('threshold_tick_style',None)

            # first get the observational obs labels
            pair1 = self.paired[list(self.paired.keys())[0]]
            obs_vars = pair1.obs_vars
            obs_type = pair1.type
            # loop through obs variables
            for obsvar in obs_vars:
                # Loop also over the domain types. So can easily create several overview and zoomed in plots.
                domain_types = grp_dict['domain_type']
                domain_names = grp_dict['domain_name']
                for domain in range(len(domain_types)):
                    domain_type = domain_types[domain]
                    domain_name = domain_names[domain]

                    # Then loop through each of the pairs to add to the plot.
                    for p_index, p_label in enumerate(pair_labels):
                        p = self.paired[p_label]
                        
                        # find the pair model label that matches the obs var
                        index = p.obs_vars.index(obsvar)
                        modvar = p.model_vars[index]

                        # Adjust the modvar as done in pairing script, if the species name in obs and model are the same.
                        if obsvar == modvar:
                            modvar = modvar + '_new'

                        # Adjust the modvar for satelitte no2 trop. column paring. M.Li
                        if obsvar == 'nitrogendioxide_tropospheric_column':
                            modvar = modvar + 'trpcol'
                            
                        # for pt_sfc data, convert to pandas dataframe, format, and trim
                        if obs_type in ["sat_swath_sfc", "sat_swath_clm", 
                                                                        "sat_grid_sfc", "sat_grid_clm", 
                                                                        "sat_swath_prof"]:
                             # convert index to time; setup for sat_swath_clm
                            
                            if 'time' not in p.obj.dims and obs_type == 'sat_swath_clm':
                                
                                pairdf_all = p.obj.swap_dims({'x':'time'})
                            # squash lat/lon dimensions into single dimension
                            ## 2024-03 MEB rechecking necessity of this.
                            #elif obs_type == 'sat_grid_clm':
                            #    pairdf_all = p.obj.stack(ll=['x','y'])
                            #    pairdf_all = pairdf_all.rename_dims({'ll':'y'})
                            else:
                                pairdf_all = p.obj
                            # Select only the analysis time window.
                            pairdf_all = pairdf_all.sel(time=slice(self.start_time,self.end_time))
                        else:
                            # convert to dataframe
                            pairdf_all = p.obj.to_dataframe(dim_order=["time", "x"])
                            # Select only the analysis time window.
                            pairdf_all = pairdf_all.loc[self.start_time : self.end_time]
                            
                        # Determine the default plotting colors.
                        if 'default_plot_kwargs' in grp_dict.keys():
                            if self.models[p.model].plot_kwargs is not None:
                                plot_dict = {**grp_dict['default_plot_kwargs'], **self.models[p.model].plot_kwargs}
                            else:
                                plot_dict = {**grp_dict['default_plot_kwargs'], **splots.calc_default_colors(p_index)}
                            obs_dict = grp_dict['default_plot_kwargs']
                        else:
                            if self.models[p.model].plot_kwargs is not None:
                                plot_dict = self.models[p.model].plot_kwargs.copy()
                            else:
                                plot_dict = splots.calc_default_colors(p_index).copy()
                            obs_dict = None

                        # Determine figure_kwargs and text_kwargs
                        if 'fig_kwargs' in grp_dict.keys():
                            fig_dict = grp_dict['fig_kwargs']
                        else:
                            fig_dict = None
                        if 'text_kwargs' in grp_dict.keys():
                            text_dict = grp_dict['text_kwargs']
                        else:
                            text_dict = None

                        # Read in some plotting specifications stored with observations.
                        if self.obs[p.obs].variable_dict is not None:
                            if obsvar in self.obs[p.obs].variable_dict.keys():
                                obs_plot_dict = self.obs[p.obs].variable_dict[obsvar].copy()
                            else:
                                obs_plot_dict = {}
                        else:
                            obs_plot_dict = {}

                        # Specify ylabel if noted in yaml file.
                        if 'ylabel_plot' in obs_plot_dict.keys():
                            use_ylabel = obs_plot_dict['ylabel_plot']
                        else:
                            use_ylabel = None

                        # Determine if set axis values or use defaults
                        if grp_dict['data_proc']['set_axis'] == True:
                            if obs_plot_dict:  # Is not null
                                set_yaxis = True
                            else:
                                print('Warning: variables dict for ' + obsvar + ' not provided, so defaults used')
                                set_yaxis = False
                        else:
                            set_yaxis = False

                        # Determine to calculate mean values or percentile
                        if 'percentile_opt' in obs_plot_dict.keys():
                            use_percentile = obs_plot_dict['percentile_opt']
                        else:
                            use_percentile = None

                        

                        # Determine outname
                        outname = "{}.{}.{}.{}.{}.{}.{}".format(grp, plot_type, obsvar, startdatename, enddatename, domain_type, domain_name)

                        # Query selected points if applicable
                        if domain_type != 'all':
                            if domain_type.startswith("auto-region"):
                                _, auto_region_id = domain_type.split(":")
                                if auto_region_id == 'epa':
                                    bounds = get_epa_region_bounds(acronym=domain_name)
                                elif auto_region_id == 'giorgi':
                                    bounds = get_giorgi_region_bounds(acronym=domain_name)
                                else:
                                    raise ValueError(
                                        "Currently, region selections whithout a domain query have only "
                                        "been implemented for Giorgi and EPA regions. You asked for "
                                        f"{domain_type!r}. Soon, arbitrary rectangular boxes, US states and "
                                        "others will be included."
                                    )
                                pairdf_all = pairdf_all.loc[
                                                (pairdf_all["latitude"] > bounds[0])
                                                & (pairdf_all["longitude"] > bounds[1])
                                                & (pairdf_all["latitude"] < bounds[2])
                                                & (pairdf_all["longitude"] < bounds[3])
                                             ]
                            else:
                                pairdf_all.query(domain_type + ' == ' + '"' + domain_name + '"', inplace=True)
                        
                        # Query with filter options
                        if 'filter_dict' in grp_dict['data_proc'] and 'filter_string' in grp_dict['data_proc']:
                            raise Exception("""For plot group: {}, only one of filter_dict and filter_string can be specified.""".format(grp))
                        elif 'filter_dict' in grp_dict['data_proc']:
                            filter_dict = grp_dict['data_proc']['filter_dict']
                            for column in filter_dict.keys():
                                filter_vals = filter_dict[column]['value']
                                filter_op = filter_dict[column]['oper']
                                if filter_op == 'isin':
                                    pairdf_all.query(f'{column} == {filter_vals}', inplace=True)
                                elif filter_op == 'isnotin':
                                    pairdf_all.query(f'{column} != {filter_vals}', inplace=True)
                                else:
                                    pairdf_all.query(f'{column} {filter_op} {filter_vals}', inplace=True) 
                        elif 'filter_string' in grp_dict['data_proc']:
                            pairdf_all.query(grp_dict['data_proc']['filter_string'], inplace=True)

                        # Drop sites with greater than X percent NAN values
                        if 'rem_obs_by_nan_pct' in grp_dict['data_proc']:
                            grp_var = grp_dict['data_proc']['rem_obs_by_nan_pct']['group_var']
                            pct_cutoff = grp_dict['data_proc']['rem_obs_by_nan_pct']['pct_cutoff']
                            
                            if grp_dict['data_proc']['rem_obs_by_nan_pct']['times'] == 'hourly':
                                # Select only hours at the hour
                                hourly_pairdf_all = pairdf_all.reset_index().loc[pairdf_all.reset_index()['time'].dt.minute==0,:]
                                
                                # calculate total obs count, obs count with nan removed, and nan percent for each group
                                grp_fullcount = hourly_pairdf_all[[grp_var,obsvar]].groupby(grp_var).size().rename({0:obsvar})
                                grp_nonan_count = hourly_pairdf_all[[grp_var,obsvar]].groupby(grp_var).count() # counts only non NA values    
                            else: 
                                # calculate total obs count, obs count with nan removed, and nan percent for each group
                                grp_fullcount = pairdf_all[[grp_var,obsvar]].groupby(grp_var).size().rename({0:obsvar})
                                grp_nonan_count = pairdf_all[[grp_var,obsvar]].groupby(grp_var).count() # counts only non NA values  
                                
                            grp_pct_nan = 100 - grp_nonan_count.div(grp_fullcount,axis=0)*100

                            # make list of sites meeting condition and select paired data by this by this
                            grp_select = grp_pct_nan.query(obsvar + ' < ' + str(pct_cutoff)).reset_index()
                            pairdf_all = pairdf_all.loc[pairdf_all[grp_var].isin(grp_select[grp_var].values)]

                        # Drop NaNs if using pandas 
                        if obs_type in ['pt_sfc','aircraft','mobile','ground','ozone_sonder']: 
                            if grp_dict['data_proc']['rem_obs_nan'] == True:
                                # I removed drop=True in reset_index in order to keep 'time' as a column.
                                pairdf = pairdf_all.reset_index().dropna(subset=[modvar, obsvar])
                            else:
                                pairdf = pairdf_all.reset_index().dropna(subset=[modvar])
                        elif obs_type in  ["sat_swath_sfc", "sat_swath_clm", 
                                                                        "sat_grid_sfc", "sat_grid_clm", 
                                                                        "sat_swath_prof"]: 
                            # xarray doesn't need nan drop because its math operations seem to ignore nans
                            pairdf = pairdf_all

                        else:
                            print('Warning: set rem_obs_nan = True for regulatory metrics') 
                            pairdf = pairdf_all.reset_index().dropna(subset=[modvar])

                        # JianHe: do we need provide a warning if pairdf is empty (no valid obsdata) for specific subdomain?
                        # MEB: pairdf.empty fails for data left in xarray format. isnull format works.
                        if pairdf[obsvar].isnull().all():
                            print('Warning: no valid obs found for '+domain_name)
                            continue
                        
                        # JianHe: Determine if calculate regulatory values
                        cal_reg = obs_plot_dict.get('regulatory', False)

                        if cal_reg:
                            # Reset use_ylabel for regulatory calculations
                            if 'ylabel_reg_plot' in obs_plot_dict.keys():
                                use_ylabel = obs_plot_dict['ylabel_reg_plot']
                            else:
                                use_ylabel = None

                            df2 = (
                                pairdf.copy()
                                .groupby("siteid")
                                .resample('h', on='time_local')
                                .mean(numeric_only=True)
                                .reset_index()
                            )

                            if obsvar == 'PM2.5':  
                                pairdf_reg = splots.make_24hr_regulatory(df2,[obsvar,modvar]).rename(index=str,columns={obsvar+'_y':obsvar+'_reg',modvar+'_y':modvar+'_reg'})
                            elif obsvar == 'OZONE':
                                pairdf_reg = splots.make_8hr_regulatory(df2,[obsvar,modvar]).rename(index=str,columns={obsvar+'_y':obsvar+'_reg',modvar+'_y':modvar+'_reg'})
                            else:
                                print('Warning: no regulatory calculations found for ' + obsvar + '. Skipping plot.')
                                del df2
                                continue
                            del df2
                            if len(pairdf_reg[obsvar+'_reg']) == 0:
                                print('No valid data for '+obsvar+'_reg. Skipping plot.')
                                continue
                            else:
                                # Reset outname for regulatory options
                                outname = "{}.{}.{}.{}.{}.{}.{}".format(grp, plot_type, obsvar+'_reg', startdatename, enddatename, domain_type, domain_name)
                        else:
                            pairdf_reg = None

                        if plot_type.lower() == 'spatial_bias': 
                            if use_percentile is None:
                                outname = outname+'.mean'
                            else:
                                outname = outname+'.p'+'{:02d}'.format(use_percentile) 

                        if self.output_dir is not None:
                            outname = self.output_dir + '/' + outname  # Extra / just in case.

                        # Types of plots
                        if plot_type.lower() == 'timeseries':
                            if set_yaxis == True:
                                if all(k in obs_plot_dict for k in ('vmin_plot', 'vmax_plot')):
                                    vmin = obs_plot_dict['vmin_plot']
                                    vmax = obs_plot_dict['vmax_plot']
                                else:
                                    print('Warning: vmin_plot and vmax_plot not specified for ' + obsvar + ', so default used.')
                                    vmin = None
                                    vmax = None
                            else:
                                vmin = None
                                vmax = None
                            # Select time to use as index.

                            # 2024-03-01 MEB needs to only apply if pandas. fails for xarray
                            if isinstance(pairdf,pd.core.frame.DataFrame):
                                pairdf = pairdf.set_index(grp_dict['data_proc']['ts_select_time'])
                            # Specify ts_avg_window if noted in yaml file. #qzr++

                            if 'ts_avg_window' in grp_dict['data_proc'].keys():
                                a_w = grp_dict['data_proc']['ts_avg_window']
                            else:
                                a_w = None

                            #Steps needed to subset paired df if secondary y-axis (altitude_variable) limits are provided, 
                            #ELSE: make_timeseries from surfaceplots.py plots the whole df by default
                            #Edit below to accomodate 'ground' or 'mobile' where altitude_yax2 is not needed for timeseries
                            altitude_yax2 = grp_dict['data_proc'].get('altitude_yax2', {})

                            # Extract vmin_y2 and vmax_y2 from filter_dict
                            # Check if 'filter_dict' exists and 'altitude' is a key in filter_criteria
                            # Extract vmin_y2 and vmax_y2 from filter_dict
                            #Better structure for filter_dict (min and max secondary axis) to be optional below
                            filter_criteria = (
                                altitude_yax2.get('filter_dict', None)
                                if isinstance(altitude_yax2, dict)
                                else None
                            )
                            
                            
                            if filter_criteria and 'altitude' in filter_criteria:
                                vmin_y2, vmax_y2 = filter_criteria['altitude']['value']
                            elif filter_criteria is None:

                                if 'altitude' in pairdf:
                                    vmin_y2 = pairdf['altitude'].min()
                                    vmax_y2 = pairdf['altitude'].max()
                                else:
                                    vmin_y2 = vmax_y2 = None
                            else:
                                vmin_y2 = vmax_y2 = None
                            

                                
                            # Check if filter_criteria exists and is not None (Subset the data based on filter criteria if provided)
                            if filter_criteria:
                                for column, condition in filter_criteria.items():
                                    operation = condition['oper']
                                    value = condition['value']
                                    
                                    if operation == "between" and isinstance(value, list) and len(value) == 2:
                                        pairdf = pairdf[pairdf[column].between(vmin_y2, vmax_y2)]
                            
                            # Now proceed wit plotting, call the make_timeseries function with the subsetted pairdf (if vmin2 and vmax2 are not nOne) otherwise whole df                                 
                            if p_index == 0:
                                # First plot the observations.
                                ax = splots.make_timeseries(
                                    pairdf,
                                    pairdf_reg,
                                    column=obsvar,
                                    label=p.obs,
                                    avg_window=a_w,
                                    ylabel=use_ylabel,
                                    vmin=vmin,
                                    vmax=vmax,
                                    domain_type=domain_type,
                                    domain_name=domain_name,
                                    plot_dict=obs_dict,
                                    fig_dict=fig_dict,
                                    text_dict=text_dict,
                                    debug=self.debug
                                )
                            # For all p_index plot the model.
                            ax = splots.make_timeseries(
                                pairdf,
                                pairdf_reg,
                                column=modvar,
                                label=p.model,
                                ax=ax,
                                avg_window=a_w,
                                ylabel=use_ylabel,
                                vmin=vmin,
                                vmax=vmax,
                                domain_type=domain_type,
                                domain_name=domain_name,
                                plot_dict=plot_dict,
                                text_dict=text_dict,
                                debug=self.debug
                            )

                            # Extract text_kwargs from the appropriate plot group
                            text_kwargs = grp_dict.get('text_kwargs', {'fontsize': 20})  # Default to fontsize 20 if not defined                            

                            # At the end save the plot.
                            if p_index == len(pair_labels) - 1:
                                # Adding Altitude variable as secondary y-axis to timeseries (for, model vs aircraft) qzr++
                                if 'altitude_yax2' in grp_dict['data_proc'] and 'altitude_variable' in grp_dict['data_proc']['altitude_yax2']:
                                    altitude_yax2 = grp_dict['data_proc']['altitude_yax2']
                                    ax = airplots.add_yax2_altitude(ax, pairdf, altitude_yax2, text_kwargs, vmin_y2, vmax_y2)
                                savefig(outname + '.png', logo_height=150)

                                del (ax, fig_dict, plot_dict, text_dict, obs_dict, obs_plot_dict)  # Clear axis for next plot.
                                


                            # At the end save the plot.
                            ##if p_index == len(pair_labels) - 1:
                                #Adding Altitude variable as secondary y-axis to timeseries (for, model vs aircraft) qzr++
                                
                                #Older approach without 'altitude_yax2' control list in YAML now commented out
                                ##if grp_dict['data_proc'].get('altitude_variable'):
                                  ##  altitude_variable = grp_dict['data_proc']['altitude_variable']
                                  ##  altitude_ticks = grp_dict['data_proc'].get('altitude_ticks', 1000)  # Get altitude tick interval from YAML or default to 1000
                                  ##  ax = airplots.add_yax2_altitude(ax, pairdf, altitude_variable, altitude_ticks, text_kwargs)
                                ##savefig(outname + '.png', logo_height=150)
                                ##del (ax, fig_dict, plot_dict, text_dict, obs_dict, obs_plot_dict) #Clear axis for next plot.
                        



                        elif plot_type.lower() == 'curtain':
                            # Set cmin and cmax from obs_plot_dict for colorbar limits
                            if set_yaxis:
                                if all(k in obs_plot_dict for k in ('vmin_plot', 'vmax_plot')):
                                    cmin = obs_plot_dict['vmin_plot']
                                    cmax = obs_plot_dict['vmax_plot']
                                else:
                                    print('Warning: vmin_plot and vmax_plot not specified for ' + obsvar + ', so default used.')
                                    cmin = None
                                    cmax = None
                            else:
                                cmin = None
                                cmax = None
                            
                            # Set vmin and vmax from grp_dict for altitude limits
                            if set_yaxis:
                                vmin = grp_dict.get('vmin', None)
                                vmax = grp_dict.get('vmax', None)
                            else:
                                vmin = None
                                vmax = None

                                
                            curtain_config = grp_dict # Curtain plot grp YAML dict
                            # Inside your loop for processing each pair
                            obs_label = p.obs
                            model_label = p.model
                        
                            
                            #Ensure we use the correct observation and model objects from pairing
                            obs = self.obs[p.obs]
                            mod = self.models[p.model]
                            model_obj = mod.obj
                        
                            # Fetch the observation configuration for colorbar labels
                            obs_label_config = self.control_dict['obs'][obs_label]['variables']
                        
                            # Fetch the model and observation data from pairdf
                            pairdf = pairdf_all.reset_index()
                        
                            #### For model_data_2d for curtain/contourfill plot #####                       
                            # Convert to get something useful for MONET
                            new_ds_obs = obs.obj.rename_axis('time_obs').reset_index().monet._df_to_da().set_coords(['time_obs', 'pressure_obs'])
                        
                            # Nearest neighbor approach to find closest grid cell to each point
                            ds_model = m.util.combinetool.combine_da_to_da(model_obj, new_ds_obs, merge=False)
                        
                            # Interpolate based on time in the observations
                            ds_model = ds_model.interp(time=ds_model.time_obs.squeeze())                 
                        
                            # Print ds_model and pressure_model values #Debugging
                            ##print(f"ds_model: {ds_model}")
                            ##print(f"pressure_model values: {ds_model['pressure_model'].values}")
                        
                            # Define target pressures for interpolation based on the range of pressure_model
                            min_pressure = ds_model['pressure_model'].min().compute()
                            max_pressure = ds_model['pressure_model'].max().compute()
                            
                            # Fetch the interval and num_levels from curtain_config
                            interval = curtain_config.get('interval', 10000)  # Default to 10,000 Pa if not provided      # Y-axis tick interval
                            num_levels = curtain_config.get('num_levels', 100)   # Default to 100 levels if not provided
                        
                            print(f"Pressure MIN:{min_pressure}, max: {max_pressure}, ytick_interval: {interval}, interpolation_levels: {num_levels}  ")
                            
                            # Use num_levels to define target_pressures interpolation levels 
                            target_pressures = np.linspace(max_pressure, min_pressure, num_levels)
                            
                            # Debugging: print target pressures
                            ##print(f"Generated target pressures: {target_pressures}, shape: {target_pressures.shape}")
                        
                            # Check for NaN values before interpolation
                            ##print(f"NaNs in model data before interpolation: {np.isnan(ds_model[modvar]).sum().compute()}")
                            ##print(f"NaNs in pressure_model before interpolation: {np.isnan(ds_model['pressure_model']).sum().compute()}")

                        
                            # Resample model data to target pressures using stratify
                            da_wrf_const = resample_stratify(ds_model[modvar], target_pressures, ds_model['pressure_model'], axis=1, interpolation='linear', extrapolation='nan')
                            da_wrf_const.name = modvar
                        
                            # Create target_pressures DataArray
                            da_target_pressures = xr.DataArray(target_pressures, dims=('z'))
                            da_target_pressures.name = 'target_pressures'
                        
                            # Merge DataArrays into a single Dataset
                            ds_wrf_const = xr.merge([da_wrf_const, da_target_pressures])
                            ds_wrf_const = ds_wrf_const.set_coords('target_pressures')
                        
                            # Debugging: print merged dataset for model curtain
                            ##print(ds_wrf_const)
                        
                            # Ensure model_data_2d is properly reshaped for the contourfill plot
                            model_data_2d = ds_wrf_const[modvar].squeeze()
                        
                            # Debugging: print reshaped model data shape
                            ##print(f"Reshaped model data shape: {model_data_2d.shape}")
                            
                            #### model_data_2d for curtain plot ready ####


                            # Fetch model pressure and other model and observation data from "pairdf" (for scatter plot overlay)
                            time = pairdf['time']
                            obs_pressure = pairdf['pressure_obs']  
                            ##print(f"Length of time: {len(time)}") #Debugging
                            ##print(f"Length of obs_pressure: {len(obs_pressure)}") #Debugging
                        
                            # Generate the curtain plot using airplots.make_curtain_plot
                            try:
                                outname_pair = f"{outname}_{obs_label}_vs_{model_label}.png"

                                print(f"Saving curtain plot to {outname_pair}...")
                        
                                ax = airplots.make_curtain_plot(
                                    time=pd.to_datetime(time),
                                    altitude=target_pressures,  # Use target_pressures for interpolation
                                    model_data_2d=model_data_2d,  # Already reshaped to match the expected shape
                                    obs_pressure=obs_pressure,  # Pressure_obs for obs scatter plot
                                    pairdf=pairdf,  #use pairdf for scatter overlay (model and obs)
                                    mod_var=modvar,
                                    obs_var=obsvar,
                                    grp_dict=curtain_config,
                                    vmin=vmin,
                                    vmax=vmax,
                                    cmin=cmin,
                                    cmax=cmax,
                                    plot_dict=plot_dict,
                                    outname=outname_pair,
                                    domain_type=domain_type,
                                    domain_name=domain_name,
                                    obs_label_config=obs_label_config,
                                    text_dict=text_dict,
                                    debug=self.debug  # Pass debug flag
                                )
                            
                                
                            except Exception as e:
                                print(f"Error generating curtain plot for {modvar} vs {obsvar}: {e}")
                            finally:
                                plt.close('all')  # Clean up matplotlib resources


                            
                                
                        #qzr++ Added vertprofile plotype for aircraft vs model comparisons         
                        elif plot_type.lower() == 'vertprofile':
                            if set_yaxis == True:
                                if all(k in obs_plot_dict for k in ('vmin_plot', 'vmax_plot')):
                                    vmin = obs_plot_dict['vmin_plot']
                                    vmax = obs_plot_dict['vmax_plot']
                                else:
                                    print('Warning: vmin_plot and vmax_plot not specified for ' + obsvar + ', so default used.')
                                    vmin = None
                                    vmax = None
                            else:
                                vmin = None
                                vmax = None
                            # Select altitude variable from the .yaml file
                            altitude_variable = grp_dict['altitude_variable']
                            # Define the bins for binning the altitude
                            bins = grp_dict['vertprofile_bins']
                            if p_index == 0:
                                # First plot the observations.
                                ax = airplots.make_vertprofile(
                                    pairdf,
                                    column=obsvar,
                                    label=p.obs,
                                    bins=bins,
                                    altitude_variable=altitude_variable,
                                    ylabel=use_ylabel,
                                    vmin=vmin,
                                    vmax=vmax,
                                    domain_type=domain_type,
                                    domain_name=domain_name,
                                    plot_dict=obs_dict,
                                    fig_dict=fig_dict,
                                    text_dict=text_dict,
                                    debug=self.debug,
                                    interquartile_style=interquartile_style 
                            )
                            
                            # For all p_index plot the model.
                            ax = airplots.make_vertprofile(
                                pairdf,
                                column=modvar,
                                label=p.model,
                                ax=ax,
                                bins=bins,
                                altitude_variable=altitude_variable,
                                ylabel=use_ylabel,
                                vmin=vmin,
                                vmax=vmax,
                                domain_type=domain_type,
                                domain_name=domain_name,
                                plot_dict=plot_dict,
                                text_dict=text_dict,
                                debug=self.debug,
                                interquartile_style=interquartile_style 
                            )
                            
                            
                            # At the end save the plot.
                            if p_index == len(pair_labels) - 1:
                                savefig(outname + '.png', logo_height=150)
                                del (ax, fig_dict, plot_dict, text_dict, obs_dict, obs_plot_dict) # Clear axis for next plot.

                        elif plot_type.lower() == 'vertical_single_date':
                            #to use vmin, vmax from obs in yaml
                            if set_yaxis == True:
                                if all(k in obs_plot_dict for k in ('vmin_plot','vmax_plot')):
                                    vmin = obs_plot_dict['vmin_plot']
                                    vmax = obs_plot_dict['vmax_plot']
                                else:
                                    print('warning: vmin_plot and vmax_plot not specified for '+obsvar+',so default used.')
                                    vmin = None
                                    vmax = None
                            else:
                                vmin = None
                                vmax = None
                            #begin plotting
                            if p_index ==0:
                                comb_bx, label_bx = splots.calculate_boxplot(pairdf, pairdf_reg, column=obsvar, label=p.obs, plot_dict=obs_dict)
                            comb_bx, label_bx = splots.calculate_boxplot(pairdf, pairdf_reg, column=modvar, label=p.model, plot_dict=plot_dict, comb_bx = comb_bx, label_bx = label_bx)
                            if p_index == len(pair_labels) - 1:
                                sonderplots.make_vertical_single_date(pairdf,
                                                                      comb_bx,
                                                                      altitude_range=altitude_range,
                                                                      altitude_method=altitude_method,
                                                                      vmin=vmin,
                                                                      vmax=vmax,
                                                                      station_name=station_name,
                                                                      release_time=release_time,
                                                                      label_bx=label_bx,
                                                                      fig_dict=fig_dict,
                                                                      text_dict=text_dict
                                                                      )
                                #save plot
                                plt.tight_layout()
                                savefig(outname+".png", loc=monet_logo_position[0], logo_height=100, dpi=300)

                                del (comb_bx,label_bx,fig_dict, plot_dict, text_dict, obs_dict,obs_plot_dict)

                        elif plot_type.lower() == 'vertical_boxplot_os':
                            #to use vmin, vmax from obs in yaml
                            if set_yaxis == True:
                                if all(k in obs_plot_dict for k in ('vmin_plot','vmax_plot')):
                                    vmin = obs_plot_dict['vmin_plot']
                                    vmax = obs_plot_dict['vmax_plot']
                                else:
                                    print('warning: vmin_plot and vmax_plot not specified for '+obsvar+',so default used.')
                                    vmin=None
                                    vmax=None
                            else:
                                vmin=None
                                vmax=None
                            #begin plotting
                            if p_index ==0:
                                comb_bx, label_bx = splots.calculate_boxplot(pairdf, pairdf_reg, column=obsvar, label=p.obs, plot_dict=obs_dict)
                            comb_bx, label_bx = splots.calculate_boxplot(pairdf, pairdf_reg, column=modvar, label=p.model, plot_dict=plot_dict, comb_bx = comb_bx, label_bx = label_bx)

                            if p_index == len(pair_labels) - 1:
                                sonderplots.make_vertical_boxplot_os(pairdf,
                                                                     comb_bx,
                                                                     label_bx=label_bx,
                                                                     altitude_range=altitude_range,
                                                                     altitude_method=altitude_method,
                                                                     vmin=vmin,
                                                                     vmax=vmax,
                                                                     altitude_threshold_list=altitude_threshold_list,
                                                                     station_name=station_name,
                                                                     release_time=release_time,
                                                                     fig_dict=fig_dict,
                                                                     text_dict=text_dict)
                                #save plot
                                plt.tight_layout()
                                savefig(outname+".png", loc=monet_logo_position[0], logo_height=100, dpi=300)
                                del (comb_bx,label_bx,fig_dict, plot_dict, text_dict, obs_dict,obs_plot_dict)

                        elif plot_type.lower() == 'density_scatter_plot_os':
                            #to use vmin, vmax from obs in yaml
                            if set_yaxis == True:
                                if all(k in obs_plot_dict for k in ('vmin_plot','vmax_plot')):
                                    vmin = obs_plot_dict['vmin_plot']
                                    vmax = obs_plot_dict['vmax_plot']
                                else:
                                    print('warning: vmin_plot and vmax_plot not specified for '+obsvar+',so default used.')
                                    vmin=None
                                    vmax=None
                            else:
                                vmin=None
                                vmax=None

                            #begin plotting
                            plt.figure()
                            sonderplots.density_scatter_plot_os(pairdf,altitude_range,vmin,vmax,station_name,altitude_method,cmap_method,modvar,obsvar)
                            plt.title('Scatter plot for '+model_name_list[0]+' vs. '+model_name_list[p_index+1]+'\nat '+str(station_name[0])+' on '+str(release_time)+' UTC',fontsize=15)
                            plt.tight_layout()
                            savefig(outname+"."+p_label+"."+"-".join(altitude_method[0].split())+".png", loc=monet_logo_position[0], logo_height=100, dpi=300)
                            del (pairdf)
                            
                        elif plot_type.lower() == 'violin':
                            if set_yaxis:
                                if all(k in obs_plot_dict for k in ('vmin_plot', 'vmax_plot')):
                                    vmin = obs_plot_dict['vmin_plot']
                                    vmax = obs_plot_dict['vmax_plot']
                                else:
                                    print('Warning: vmin_plot and vmax_plot not specified for ' + obsvar + ', so default used.')
                                    vmin = None
                                    vmax = None
                            else:
                                vmin = None
                                vmax = None
                            
                            # Initialize the combined DataFrame for violin plots and labels/colors list
                            if p_index == 0:
                                comb_violin = pd.DataFrame()
                                label_violin = []

                                                       
                            # Define a default color for observations
                            default_obs_color = 'gray'  # Default color for observations
                            
                            # Inside your loop for processing each pair
                            obs_label = p.obs
                            model_label = p.model
                            
                            # Retrieve plot_kwargs for observation
                            if hasattr(self.obs[p.obs], 'plot_kwargs') and self.obs[p.obs].plot_kwargs is not None:
                                obs_dict = self.obs[p.obs].plot_kwargs
                            else:
                                obs_dict = {'color': default_obs_color}
                            
                            # Retrieve plot_kwargs for the model
                            model_dict = self.models[p.model].plot_kwargs if self.models[p.model].plot_kwargs is not None else {'color': 'blue'} # Fallback color for models, in case it's missing
                            
                            # Call calculate_violin for observation data
                            if p_index ==0:
                                comb_violin, label_violin = airplots.calculate_violin(
                                    df=pairdf,
                                    column=obsvar,
                                    label=obs_label,
                                    plot_dict=obs_dict,
                                    comb_violin=comb_violin,
                                    label_violin=label_violin
                                )
                            
                            # Call calculate_violin for model data
                            comb_violin, label_violin = airplots.calculate_violin(
                                df=pairdf,
                                column=modvar,
                                label=model_label,
                                plot_dict=model_dict,
                                comb_violin=comb_violin,
                                label_violin=label_violin
                            )

                            
                            # For the last pair, create the violin plot
                            if p_index == len(pair_labels) - 1:
                                airplots.make_violin_plot(
                                    comb_violin=comb_violin,
                                    label_violin=label_violin,
                                    ylabel=use_ylabel,
                                    vmin=vmin,
                                    vmax=vmax,
                                    outname=outname,
                                    domain_type=domain_type,
                                    domain_name=domain_name,
                                    fig_dict=fig_dict,
                                    text_dict=text_dict,
                                    debug=self.debug
                                )
                            
                            # Clear the variables for the next plot if needed
                            if p_index == len(pair_labels) - 1:
                                del (comb_violin, label_violin, fig_dict, plot_dict, text_dict, obs_dict, obs_plot_dict)

                        

                        elif plot_type.lower() == 'scatter_density':
                            scatter_density_config = grp_dict

                            
                            # Extract relevant parameters from the configuration
                            color_map = scatter_density_config.get('color_map', 'viridis')
                            fill = scatter_density_config.get('fill', False)
                            print(f"Value of fill after reading from scatter_density_config: {fill}") #Debugging

                            
                            vmin_x = scatter_density_config.get('vmin_x', None)
                            vmax_x = scatter_density_config.get('vmax_x', None)
                            vmin_y = scatter_density_config.get('vmin_y', None)
                            vmax_y = scatter_density_config.get('vmax_y', None)
                                                    
                            # Accessing the correct model and observation configuration/labels/variables
                            model_label = p.model
                            obs_label = p.obs
                            
                            try:
                                mapping = self.control_dict['model'][model_label]['mapping'][obs_label]
                            except KeyError:
                                print(f"Error: Mapping not found for model label '{model_label}' with observation label '{obs_label}' in scatter_density plot")
                                continue  # Skip this iteration if mapping is not found
                            
                            obs_config = self.control_dict['obs'][obs_label]['variables'] # Accessing the correct observation configuration

                            
                            # Extract ylabel_plot for units extraction
                            ylabel_plot = obs_config.get(obsvar, {}).get('ylabel_plot', f"{obsvar} (units)")
                            title = ylabel_plot
                            units = ylabel_plot[ylabel_plot.find("(")+1 : ylabel_plot.find(")")]
                            xlabel = f"Model {modvar} ({units})"
                            ylabel = f"Observation {obsvar} ({units})"

                            

                            
                            # Exclude keys from kwargs that are being passed explicitly
                            excluded_keys = ['color_map', 'fill', 'vmin_x', 'vmax_x', 'vmin_y', 'vmax_y', 'xlabel', 'ylabel', 'title', 'data']
                            kwargs = {key: value for key, value in scatter_density_config.items() if key not in excluded_keys}
                            if 'shade_lowest' in kwargs:
                                kwargs['thresh'] = 0
                                del kwargs['shade_lowest']


                            outname_pair = f"{outname}_{obs_label}_vs_{model_label}.png"

                            print(f"Saving scatter density plot to {outname_pair}...")
                            
                            # Create the scatter density plot
                            print(f"Processing scatter density plot for model '{model_label}' and observation '{obs_label}'...")
                            ax = airplots.make_scatter_density_plot(
                                pairdf,
                                mod_var=modvar,
                                obs_var=obsvar,
                                color_map=color_map,
                                xlabel=xlabel,
                                ylabel=ylabel,
                                title=title,
                                fill=fill,
                                vmin_x=vmin_x,
                                vmax_x=vmax_x,
                                vmin_y=vmin_y,
                                vmax_y=vmax_y,
                                outname=outname_pair,
                                **kwargs                            
                            )

                            
                            plt.close()  # Close the current figure
                            
                        elif plot_type.lower() == 'boxplot':
                            # squeeze the xarray for boxplot, M.Li
                            if obs_type in  ["sat_swath_sfc", "sat_swath_clm", "sat_grid_sfc", "sat_grid_clm", "sat_swath_prof"]:
                                pairdf_sel = pairdf.squeeze()
                            else: 
                                pairdf_sel = pairdf

                            if set_yaxis == True:
                                if all(k in obs_plot_dict for k in ('vmin_plot', 'vmax_plot')):
                                    vmin = obs_plot_dict['vmin_plot']
                                    vmax = obs_plot_dict['vmax_plot']
                                else:
                                    print('Warning: vmin_plot and vmax_plot not specified for ' + obsvar + ', so default used.')
                                    vmin = None
                                    vmax = None
                            else:
                                vmin = None
                                vmax = None
                            # First for p_index = 0 create the obs box plot data array.
                            if p_index == 0:
                                comb_bx, label_bx = splots.calculate_boxplot(pairdf_sel, pairdf_reg, column=obsvar,   
                                                                                       label=p.obs, plot_dict=obs_dict)
                            # Then add the models to this dataarray.
                            comb_bx, label_bx = splots.calculate_boxplot(pairdf_sel, pairdf_reg, column=modvar, label=p.model,  
                                                                                    plot_dict=plot_dict, comb_bx=comb_bx,
                                                                                    label_bx=label_bx)
                            # For the last p_index make the plot.
                            if p_index == len(pair_labels) - 1:
                                splots.make_boxplot(
                                    comb_bx,
                                    label_bx,
                                    ylabel=use_ylabel,
                                    vmin=vmin,
                                    vmax=vmax,
                                    outname=outname,
                                    domain_type=domain_type,
                                    domain_name=domain_name,
                                    plot_dict=obs_dict,
                                    fig_dict=fig_dict,
                                    text_dict=text_dict,
                                    debug=self.debug
                                )
                                #Clear info for next plot.
                                del (comb_bx, label_bx, fig_dict, plot_dict, text_dict, obs_dict, obs_plot_dict)   
                        
                        elif plot_type.lower() == 'multi_boxplot':
                            if set_yaxis == True:
                                if all(k in obs_plot_dict for k in ('vmin_plot', 'vmax_plot')):
                                    vmin = obs_plot_dict['vmin_plot']
                                    vmax = obs_plot_dict['vmax_plot']
                                else:
                                    print('Warning: vmin_plot and vmax_plot not specified for ' + obsvar + ', so default used.')
                                    vmin = None
                                    vmax = None
                            else:
                                vmin = None
                                vmax = None
                            # First for p_index = 0 create the obs box plot data array.
                            
                            if p_index == 0:
                                comb_bx, label_bx,region_bx = splots.calculate_multi_boxplot(pairdf, pairdf_reg,region_name=region_name, column=obsvar, 
                                                                             label=p.obs, plot_dict=obs_dict)
                                
                            # Then add the models to this dataarray.
                            comb_bx, label_bx,region_bx = splots.calculate_multi_boxplot(pairdf, pairdf_reg, region_name= region_name,column=modvar, label=p.model, 
                                                                         plot_dict=plot_dict, comb_bx=comb_bx,
                                                                         label_bx=label_bx)
                            
                            # For the last p_index make the plot.
                            if p_index == len(pair_labels) - 1:                             
                                splots.make_multi_boxplot(
                                    comb_bx,
                                    label_bx,
                                    region_bx,  
                                    region_list = region_list,
                                    model_name_list=model_name_list,
                                    ylabel=use_ylabel,
                                    vmin=vmin,
                                    vmax=vmax,
                                    outname=outname,
                                    domain_type=domain_type,
                                    domain_name=domain_name,
                                    plot_dict=obs_dict,
                                    fig_dict=fig_dict,
                                    text_dict=text_dict,
                                    debug=self.debug)
                                #Clear info for next plot.
                                del (comb_bx, label_bx,region_bx, fig_dict, plot_dict, text_dict, obs_dict, obs_plot_dict)
                                
                        elif plot_type.lower() == 'scorecard':
                            # First for p_index = 0 create the obs box plot data array.
                            if p_index == 0:
                                comb_bx, label_bx,region_bx,msa_bx,time_bx = splots.scorecard_step1_combine_df(pairdf, pairdf_reg,region_name=region_name,urban_rural_name=urban_rural_name,
                                                                                                       column=obsvar, label=p.obs, plot_dict=obs_dict)
                            # Then add the model to this dataarray.
                            comb_bx, label_bx,region_bx, msa_bx,time_bx = splots.scorecard_step1_combine_df(pairdf, pairdf_reg, region_name= region_name,urban_rural_name=urban_rural_name, 
                                                                                                   column=modvar, label=p.model, plot_dict=plot_dict, comb_bx=comb_bx, label_bx=label_bx)
                            # For the last p_index make the plot.
                            if p_index == len(pair_labels) - 1:
                                output_obs, output_model1, output_model2 = splots.scorecard_step2_prepare_individual_df(comb_bx,region_bx,msa_bx,time_bx,model_name_list=model_name_list)
      
                                #split by region, data, and urban/rural
                                datelist = splots.GetDateList(self.start_time,self.end_time)
                                OBS_Region_Date_Urban_list, OBS_Region_Date_Rural_list = splots.scorecard_step4_GetRegionLUCDate(ds_name=output_obs,region_list=region_list,datelist=datelist,urban_rural_differentiate_value=urban_rural_differentiate_value)
                                MODEL1_Region_Date_Urban_list, MODEL1_Region_Date_Rural_list= splots.scorecard_step4_GetRegionLUCDate(ds_name=output_model1,region_list=region_list,datelist=datelist,urban_rural_differentiate_value=urban_rural_differentiate_value)
                                MODEL2_Region_Date_Urban_list, MODEL2_Region_Date_Rural_list= splots.scorecard_step4_GetRegionLUCDate(ds_name=output_model2,region_list=region_list,datelist=datelist,urban_rural_differentiate_value=urban_rural_differentiate_value)
                                
                                #Kick Nan values
                                OBS_Region_Date_Urban_list_noNan,MODEL1_Region_Date_Urban_list_noNan,MODEL2_Region_Date_Urban_list_noNan = splots.scorecard_step5_KickNan(obs_input=OBS_Region_Date_Urban_list,
                                                                                                                                                                          model_input_1=MODEL1_Region_Date_Urban_list,
                                                                                                                                                                          model_input_2=MODEL2_Region_Date_Urban_list)
                                OBS_Region_Date_Rural_list_noNan,MODEL1_Region_Date_Rural_list_noNan,MODEL2_Region_Date_Rural_list_noNan = splots.scorecard_step5_KickNan(obs_input=OBS_Region_Date_Rural_list,
                                                                                                                                                                          model_input_1=MODEL1_Region_Date_Rural_list,
                                                                                                                                                                          model_input_2=MODEL2_Region_Date_Rural_list)
                                #Get final output Matrix
                                Output_matrix = splots.scorecard_step8_OutputMatrix(obs_urban_input    = OBS_Region_Date_Urban_list_noNan, 
                                                                                    model1_urban_input = MODEL1_Region_Date_Urban_list_noNan,
                                                                                    model2_urban_input = MODEL2_Region_Date_Urban_list_noNan,
                                                                                    obs_rural_input    = OBS_Region_Date_Rural_list_noNan, 
                                                                                    model1_rural_input = MODEL1_Region_Date_Rural_list_noNan,
                                                                                    model2_rural_input = MODEL2_Region_Date_Rural_list_noNan,
                                                                                    better_or_worse_method = better_or_worse_method)
                                #plot the scorecard
                                splots.scorecard_step9_makeplot(output_matrix=Output_matrix,
                                                         column=obsvar,
                                                         region_list=region_list,
                                                         model_name_list=model_name_list,
                                                         outname=outname,
                                                         domain_type=domain_type,
                                                         domain_name=domain_name,
                                                         fig_dict=fig_dict,
                                                         text_dict=text_dict,
                                                         datelist=datelist,
                                                         better_or_worse_method = better_or_worse_method)
                                #Clear info for next plot.
                                del (comb_bx, label_bx, region_bx, msa_bx, time_bx, fig_dict, plot_dict, text_dict, obs_dict, obs_plot_dict)

                        elif plot_type.lower() == 'csi':
                            # First for p_index = 0 create the obs box plot data array.
                            if p_index == 0:
                               
                                comb_bx, label_bx = splots.calculate_boxplot(pairdf, pairdf_reg, column=obsvar,label=p.obs, plot_dict=obs_dict)
                                print(p_index,np.shape(comb_bx))
                            # Then add the models to this dataarray.
                            comb_bx, label_bx = splots.calculate_boxplot(pairdf, pairdf_reg, column=modvar, label=p.model,plot_dict=plot_dict, comb_bx=comb_bx, label_bx=label_bx)
                            print(p_index,np.shape(comb_bx))
                            if p_index == len(pair_labels) - 1:
                                print('final',p_index, len(pair_labels) - 1)
                                splots.Plot_CSI(score_name_input=score_name,
                                                threshold_list_input=threshold_list, 
                                                comb_bx_input=comb_bx,
                                                plot_dict=plot_dict,
                                                fig_dict=fig_dict,
                                                text_dict=text_dict,
                                                domain_type=domain_type,
                                                domain_name=domain_name,
                                                model_name_list=model_name_list,
                                                threshold_tick_style=threshold_tick_style)
                                #save figure
                                plt.tight_layout()
                                savefig(outname +'.'+score_name+'.png', loc=1, logo_height=100) 

                                #Clear info for next plot.
                                del (comb_bx, label_bx, fig_dict, plot_dict, text_dict, obs_dict, obs_plot_dict)


                        elif plot_type.lower() == 'taylor':
                            if set_yaxis == True:
                                if 'ty_scale' in obs_plot_dict.keys():
                                    ty_scale = obs_plot_dict['ty_scale']
                                else:
                                    print('Warning: ty_scale not specified for ' + obsvar + ', so default used.')
                                    ty_scale = 1.5  # Use default
                            else:
                                ty_scale = 1.5  # Use default
                            if p_index == 0:
                                # Plot initial obs/model
                                dia = splots.make_taylor(
                                    pairdf,
                                    pairdf_reg,
                                    column_o=obsvar,
                                    label_o=p.obs,
                                    column_m=modvar,
                                    label_m=p.model,
                                    ylabel=use_ylabel,
                                    ty_scale=ty_scale,
                                    domain_type=domain_type,
                                    domain_name=domain_name,
                                    plot_dict=plot_dict,
                                    fig_dict=fig_dict,
                                    text_dict=text_dict,
                                    debug=self.debug
                                )
                            else:
                                # For the rest, plot on top of dia
                                dia = splots.make_taylor(
                                    pairdf,
                                    pairdf_reg,
                                    column_o=obsvar,
                                    label_o=p.obs,
                                    column_m=modvar,
                                    label_m=p.model,
                                    dia=dia,
                                    ylabel=use_ylabel,
                                    ty_scale=ty_scale,
                                    domain_type=domain_type,
                                    domain_name=domain_name,
                                    plot_dict=plot_dict,
                                    text_dict=text_dict,
                                    debug=self.debug
                                )
                            # At the end save the plot.
                            if p_index == len(pair_labels) - 1:
                                savefig(outname + '.png', logo_height=70)
                                del (dia, fig_dict, plot_dict, text_dict, obs_dict, obs_plot_dict) #Clear info for next plot.
                       

                        
                        
                        elif plot_type.lower() == 'spatial_bias':
                            if set_yaxis == True:
                                if 'vdiff_plot' in obs_plot_dict.keys():
                                    vdiff = obs_plot_dict['vdiff_plot']
                                else:
                                    print('Warning: vdiff_plot not specified for ' + obsvar + ', so default used.')
                                    vdiff = None
                            else:
                                vdiff = None
                            # p_label needs to be added to the outname for this plot
                            outname = "{}.{}".format(outname, p_label)
                            splots.make_spatial_bias(
                                pairdf,
                                pairdf_reg,
                                column_o=obsvar,
                                label_o=p.obs,
                                column_m=modvar,
                                label_m=p.model,
                                ylabel=use_ylabel,
                                ptile=use_percentile,
                                vdiff=vdiff,
                                outname=outname,
                                domain_type=domain_type,
                                domain_name=domain_name,
                                fig_dict=fig_dict,
                                text_dict=text_dict,
                                debug=self.debug
                            )
                        elif plot_type.lower() == 'gridded_spatial_bias':
                            splots.make_spatial_bias_gridded(
                                p.obj,
                                column_o=obsvar,
                                label_o=p.obs,
                                column_m=modvar,
                                label_m=p.model,
                                ylabel=use_ylabel,
                                #vdiff=vdiff,
                                outname=outname,
                                domain_type=domain_type,
                                domain_name=domain_name,
                                fig_dict=fig_dict,
                                text_dict=text_dict,
                                debug=self.debug
                                )    
                            del (fig_dict, plot_dict, text_dict, obs_dict, obs_plot_dict) #Clear info for next plot.
                        elif plot_type.lower() == 'spatial_bias_exceedance':
                            if cal_reg:
                                if set_yaxis == True:
                                    if 'vdiff_reg_plot' in obs_plot_dict.keys():
                                        vdiff = obs_plot_dict['vdiff_reg_plot']
                                    else:
                                        print('Warning: vdiff_reg_plot not specified for ' + obsvar + ', so default used.')
                                        vdiff = None
                                else:
                                    vdiff = None

                                # p_label needs to be added to the outname for this plot
                                outname = "{}.{}".format(outname, p_label)
                                splots.make_spatial_bias_exceedance(
                                    pairdf_reg,
                                    column_o=obsvar+'_reg',
                                    label_o=p.obs,
                                    column_m=modvar+'_reg',
                                    label_m=p.model,
                                    ylabel=use_ylabel,
                                    vdiff=vdiff,
                                    outname=outname,
                                    domain_type=domain_type,
                                    domain_name=domain_name,
                                    fig_dict=fig_dict,
                                    text_dict=text_dict,
                                    debug=self.debug
                                )
                                del (fig_dict, plot_dict, text_dict, obs_dict, obs_plot_dict) #Clear info for next plot.
                            else:
                                print('Warning: spatial_bias_exceedance plot only works when regulatory=True.')
                        # JianHe: need updates to include regulatory option for overlay plots
                        elif plot_type.lower() == 'spatial_overlay':
                            if set_yaxis == True:
                                if all(k in obs_plot_dict for k in ('vmin_plot', 'vmax_plot', 'nlevels_plot')):
                                    vmin = obs_plot_dict['vmin_plot']
                                    vmax = obs_plot_dict['vmax_plot']
                                    nlevels = obs_plot_dict['nlevels_plot']
                                elif all(k in obs_plot_dict for k in ('vmin_plot', 'vmax_plot')):
                                    vmin = obs_plot_dict['vmin_plot']
                                    vmax = obs_plot_dict['vmax_plot']
                                    nlevels = None
                                else:
                                    print('Warning: vmin_plot and vmax_plot not specified for ' + obsvar + ', so default used.')
                                    vmin = None
                                    vmax = None
                                    nlevels = None
                            else:
                                vmin = None
                                vmax = None
                                nlevels = None
                            #Check if z dim is larger than 1. If so select, the first level as all models read through 
                            #MONETIO will be reordered such that the first level is the level nearest to the surface.
                            # Create model slice and select time window for spatial plots
                            try:
                                self.models[p.model].obj.sizes['z']
                                if self.models[p.model].obj.sizes['z'] > 1: #Select only surface values.
                                    vmodel = self.models[p.model].obj.isel(z=0).expand_dims('z',axis=1).loc[
                                        dict(time=slice(self.start_time, self.end_time))] 
                                else:
                                    vmodel = self.models[p.model].obj.loc[dict(time=slice(self.start_time, self.end_time))]
                            except KeyError as e:
                                raise Exception("MONET requires an altitude dimension named 'z'") from e

                            # Determine proj to use for spatial plots
                            proj = splots.map_projection(self.models[p.model])
                            # p_label needs to be added to the outname for this plot
                            outname = "{}.{}".format(outname, p_label)
                            # For just the spatial overlay plot, you do not use the model data from the pair file
                            # So get the variable name again since pairing one could be _new.
                            # JianHe: only make overplay plots for non-regulatory variables for now
                            if not cal_reg:
                                splots.make_spatial_overlay(
                                    pairdf,
                                    vmodel,
                                    column_o=obsvar,
                                    label_o=p.obs,
                                    column_m=p.model_vars[index],
                                    label_m=p.model,
                                    ylabel=use_ylabel,
                                    vmin=vmin,
                                    vmax=vmax,
                                    nlevels=nlevels,
                                    proj=proj,
                                    outname=outname,
                                    domain_type=domain_type,
                                    domain_name=domain_name,
                                    fig_dict=fig_dict,
                                    text_dict=text_dict,
                                    debug=self.debug
                                )
                            else:
                                print('Warning: Spatial overlay plots are not available yet for regulatory metrics.')

                            del (fig_dict, plot_dict, text_dict, obs_dict, obs_plot_dict) #Clear info for next plot.

        # Restore figure count warning
        plt.rcParams["figure.max_open_warning"] = initial_max_fig

    def stats(self):
        """Calculate statistics specified in the input yaml file.
        
        This routine  loops over all the domains and model/obs pairs for all the variables 
        specified in the mapping dictionary listed in :attr:`paired`.
        
        Creates a csv file storing the statistics and optionally a figure 
        visualizing the table.

        Returns
        -------
        None
        """
        from .stats import proc_stats as proc_stats
        from .plots import surfplots as splots

        # first get the stats dictionary from the yaml file
        stat_dict = self.control_dict['stats']
        # Calculate general items
        startdatename = str(datetime.datetime.strftime(self.start_time, '%Y-%m-%d_%H'))
        enddatename = str(datetime.datetime.strftime(self.end_time, '%Y-%m-%d_%H'))
        stat_list = stat_dict['stat_list']
        # Determine stat_grp full name
        stat_fullname_ns = proc_stats.produce_stat_dict(stat_list=stat_list, spaces=False)
        stat_fullname_s = proc_stats.produce_stat_dict(stat_list=stat_list, spaces=True)
        pair_labels = stat_dict['data']

        # Determine rounding
        if 'round_output' in stat_dict.keys():
            round_output = stat_dict['round_output']
        else:
            round_output = 3

        # Then loop over all the observations
        # first get the observational obs labels
        pair1 = self.paired[list(self.paired.keys())[0]]
        obs_vars = pair1.obs_vars
        for obsvar in obs_vars:
            # Read in some plotting specifications stored with observations.
            if self.obs[pair1.obs].variable_dict is not None:
                if obsvar in self.obs[pair1.obs].variable_dict.keys():
                    obs_plot_dict = self.obs[pair1.obs].variable_dict[obsvar]
                else:
                    obs_plot_dict = {}
            else:
                obs_plot_dict = {}

            # JianHe: Determine if calculate regulatory values
            cal_reg = obs_plot_dict.get('regulatory', False)

            # Next loop over all of the domains.
            # Loop also over the domain types.
            domain_types = stat_dict['domain_type']
            domain_names = stat_dict['domain_name']
            for domain in range(len(domain_types)):
                domain_type = domain_types[domain]
                domain_name = domain_names[domain]

                # The tables and text files will be output at this step in loop.
                # Create an empty pandas dataarray.
                df_o_d = pd.DataFrame()
                # Determine outname
                if cal_reg:
                    outname = "{}.{}.{}.{}.{}.{}".format('stats', obsvar+'_reg', domain_type, domain_name, startdatename, enddatename)
                else:
                    outname = "{}.{}.{}.{}.{}.{}".format('stats', obsvar, domain_type, domain_name, startdatename, enddatename)

                # Determine plotting kwargs
                if 'output_table_kwargs' in stat_dict.keys():
                    out_table_kwargs = stat_dict['output_table_kwargs']
                else:
                    out_table_kwargs = None

                # Add Stat ID and FullName to pandas dictionary.
                df_o_d['Stat_ID'] = stat_list
                df_o_d['Stat_FullName'] = stat_fullname_ns

                # Specify title for stat plots. 
                if cal_reg:
                    if 'ylabel_reg_plot' in obs_plot_dict.keys():
                        title = obs_plot_dict['ylabel_reg_plot'] + ': ' + domain_type + ' ' + domain_name
                    else:
                        title = obsvar + '_reg: ' + domain_type + ' ' + domain_name
                else:
                    if 'ylabel_plot' in obs_plot_dict.keys():
                        title = obs_plot_dict['ylabel_plot'] + ': ' + domain_type + ' ' + domain_name
                    else:
                        title = obsvar + ': ' + domain_type + ' ' + domain_name

                # Finally Loop through each of the pairs
                for p_label in pair_labels:
                    p = self.paired[p_label]
                    # Create an empty list to store the stat_var
                    p_stat_list = []

                    # Loop through each of the stats
                    for stat_grp in stat_list:

                        # find the pair model label that matches the obs var
                        index = p.obs_vars.index(obsvar)
                        modvar = p.model_vars[index]

                        # Adjust the modvar as done in pairing script, if the species name in obs and model are the same.
                        if obsvar == modvar:
                            modvar = modvar + '_new'
                        # for satellite no2 trop. columns paired data, M.Li
                        if obsvar == 'nitrogendioxide_tropospheric_column':
                            modvar = modvar + 'trpcol' 

                        # convert to dataframe
                        # handle different dimensios, M.Li
                        if ('y' in p.obj.dims) and ('x' in p.obj.dims):
                            pairdf_all = p.obj.to_dataframe(dim_order=["x", "y"])
                        elif ('y' in p.obj.dims) and ('time' in p.obj.dims):
                            pairdf_all = p.obj.to_dataframe(dim_order=["time", "y"])
                        else:
                            pairdf_all = p.obj.to_dataframe(dim_order=["time", "x"])

                        # Select only the analysis time window.
                        pairdf_all = pairdf_all.loc[self.start_time : self.end_time]

                        # Query selected points if applicable
                        if domain_type != 'all':
                            pairdf_all.query(domain_type + ' == ' + '"' + domain_name + '"', inplace=True)
                        
                        # Query with filter options
                        if 'data_proc' in stat_dict:
                            if 'filter_dict' in stat_dict['data_proc'] and 'filter_string' in stat_dict['data_proc']:
                                raise Exception("For statistics, only one of filter_dict and filter_string can be specified.")
                            elif 'filter_dict' in stat_dict['data_proc']:
                                filter_dict = stat_dict['data_proc']['filter_dict']
                                for column in filter_dict.keys():
                                    filter_vals = filter_dict[column]['value']
                                    filter_op = filter_dict[column]['oper']
                                    if filter_op == 'isin':
                                        pairdf_all.query(f'{column} == {filter_vals}', inplace=True)
                                    elif filter_op == 'isnotin':
                                        pairdf_all.query(f'{column} != {filter_vals}', inplace=True)
                                    else:
                                        pairdf_all.query(f'{column} {filter_op} {filter_vals}', inplace=True)
                            elif 'filter_string' in stat_dict['data_proc']:
                                pairdf_all.query(stat_dict['data_proc']['filter_string'], inplace=True)

                        # Drop sites with greater than X percent NAN values
                        if 'data_proc' in stat_dict:
                            if 'rem_obs_by_nan_pct' in stat_dict['data_proc']:
                                grp_var = stat_dict['data_proc']['rem_obs_by_nan_pct']['group_var']
                                pct_cutoff = stat_dict['data_proc']['rem_obs_by_nan_pct']['pct_cutoff']

                                if stat_dict['data_proc']['rem_obs_by_nan_pct']['times'] == 'hourly':
                                    # Select only hours at the hour
                                    hourly_pairdf_all = pairdf_all.reset_index().loc[pairdf_all.reset_index()['time'].dt.minute==0,:]
                                    
                                    # calculate total obs count, obs count with nan removed, and nan percent for each group
                                    grp_fullcount = hourly_pairdf_all[[grp_var,obsvar]].groupby(grp_var).size().rename({0:obsvar})
                                    grp_nonan_count = hourly_pairdf_all[[grp_var,obsvar]].groupby(grp_var).count() # counts only non NA values    
                                else: 
                                    # calculate total obs count, obs count with nan removed, and nan percent for each group
                                    grp_fullcount = pairdf_all[[grp_var,obsvar]].groupby(grp_var).size().rename({0:obsvar})
                                    grp_nonan_count = pairdf_all[[grp_var,obsvar]].groupby(grp_var).count() # counts only non NA values  
                                
                                grp_pct_nan = 100 - grp_nonan_count.div(grp_fullcount,axis=0)*100
                                
                                # make list of sites meeting condition and select paired data by this by this
                                grp_select = grp_pct_nan.query(obsvar + ' < ' + str(pct_cutoff)).reset_index()
                                pairdf_all = pairdf_all.loc[pairdf_all[grp_var].isin(grp_select[grp_var].values)]
                        
                        # Drop NaNs for model and observations in all cases.
                        pairdf = pairdf_all.reset_index().dropna(subset=[modvar, obsvar])

                        # JianHe: do we need provide a warning if pairdf is empty (no valid obsdata) for specific subdomain?
                        if pairdf[obsvar].isnull().all() or pairdf.empty:
                            print('Warning: no valid obs found for '+domain_name)
                            p_stat_list.append('NaN')
                            continue

                        if cal_reg:
                            # Process regulatory values
                            df2 = (
                                pairdf.copy()
                                .groupby("siteid")
                                .resample('h', on='time_local')
                                .mean(numeric_only=True)
                                .reset_index()
                            )

                            if obsvar == 'PM2.5':
                                pairdf_reg = splots.make_24hr_regulatory(df2,[obsvar,modvar]).rename(index=str,columns={obsvar+'_y':obsvar+'_reg',modvar+'_y':modvar+'_reg'})
                            elif obsvar == 'OZONE':
                                pairdf_reg = splots.make_8hr_regulatory(df2,[obsvar,modvar]).rename(index=str,columns={obsvar+'_y':obsvar+'_reg',modvar+'_y':modvar+'_reg'})
                            else:
                                print('Warning: no regulatory calculations found for ' + obsvar + '. Setting stat calculation to NaN.')
                                del df2
                                p_stat_list.append('NaN')
                                continue
                            del df2
                            if len(pairdf_reg[obsvar+'_reg']) == 0:
                                print('No valid data for '+obsvar+'_reg. Setting stat calculation to NaN.')
                                p_stat_list.append('NaN')
                                continue
                            else:
                                # Drop NaNs for model and observations in all cases.
                                pairdf2 = pairdf_reg.reset_index().dropna(subset=[modvar+'_reg', obsvar+'_reg'])

                        # Create empty list for all dom
                        # Calculate statistic and append to list
                        if obsvar == 'WD':  # Use separate calculations for WD
                            p_stat_list.append(proc_stats.calc(pairdf, stat=stat_grp, obsvar=obsvar, modvar=modvar, wind=True))
                        else:
                            if cal_reg:
                                p_stat_list.append(proc_stats.calc(pairdf2, stat=stat_grp, obsvar=obsvar+'_reg', modvar=modvar+'_reg', wind=False))
                            else:
                                p_stat_list.append(proc_stats.calc(pairdf, stat=stat_grp, obsvar=obsvar, modvar=modvar, wind=False))

                    # Save the stat to a dataarray
                    df_o_d[p_label] = p_stat_list

                if self.output_dir is not None:
                    outname = self.output_dir + '/' + outname  # Extra / just in case.

                # Save the pandas dataframe to a txt file
                # Save rounded output
                df_o_d = df_o_d.round(round_output)
                df_o_d.to_csv(path_or_buf=outname + '.csv', index=False)

                if stat_dict['output_table'] == True:
                    # Output as a table graphic too.
                    # Change to use the name with full spaces.
                    df_o_d['Stat_FullName'] = stat_fullname_s
 
                    proc_stats.create_table(df_o_d.drop(columns=['Stat_ID']),
                                            outname=outname,
                                            title=title,
                                            out_table_kwargs=out_table_kwargs,
                                            debug=self.debug
                                           )<|MERGE_RESOLUTION|>--- conflicted
+++ resolved
@@ -717,12 +717,10 @@
         self.obs_gridded_data = {}
         self.obs_gridded_count = {}
         self.obs_gridded_dataset = None
-<<<<<<< HEAD
-        self.pairing_kwargs = {}
-=======
         self.add_logo = True
         """bool, default=True : Add the MELODIES MONET logo to the plots."""
->>>>>>> 663c0926
+        self.pairing_kwargs = {}
+
 
     def __repr__(self):
         return (
