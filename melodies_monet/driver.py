--- conflicted
+++ resolved
@@ -587,12 +587,7 @@
         -------
         None
         """
-<<<<<<< HEAD
-        from .plots import surfplots as splots
-        from .new_monetio import code_to_move_to_monet as code_m_new
-=======
         from .plots import surfplots as splots, savefig
->>>>>>> 964e7a96
 
         # first get the plotting dictionary from the yaml file
         plot_dict = self.control_dict['plots']
