--- conflicted
+++ resolved
@@ -886,11 +886,7 @@
         region_bx['set_regions'] = df_reg_epa["epa_region"]
     else:
         comb_bx[label] = df[column] 
-<<<<<<< HEAD
-        region_bx['set_regions']=df[region_name[0]]  
-=======
         region_bx['set_regions']=df[region_name[0]]   
->>>>>>> 06c5ff24
     label_bx.append(plot_kwargs)
     
     return comb_bx, label_bx,region_bx             
@@ -993,11 +989,7 @@
     plt.tight_layout()
     savefig(outname + '.png', loc=4, logo_height=100)
   
-<<<<<<< HEAD
-def make_multi_boxplot(comb_bx, label_bx,region_bx,region_list = None, model_name_list=None,ylabel = None, vmin = None, vmax = None, outname='plot', 
-=======
 def make_multi_boxplot(comb_bx, label_bx,region_bx,region_list = None, model_name_list=None,ylabel = None, vmin = None, vmax = None, outname='plot',  
->>>>>>> 06c5ff24
                  domain_type=None, domain_name=None,
                  plot_dict=None, fig_dict=None,text_dict=None,debug=False):
     
@@ -1087,14 +1079,8 @@
                                'markersize': 20.0}}
     sns.set_style("whitegrid")
     sns.set_style("ticks")
-<<<<<<< HEAD
-
     len_combx = len(comb_bx.columns)
- 
-=======
-    len_combx = len(comb_bx.columns)
-    
->>>>>>> 06c5ff24
+    
     data_obs = comb_bx[comb_bx.columns[0]].to_frame().rename({comb_bx.columns[0]:'Value'},axis=1)
     data_obs['model'] = model_name_list[0]
     data_obs['Regions'] = region_bx['set_regions'].values
@@ -1106,15 +1092,9 @@
         data_model['model'] = model_name_list[i]
         data_model['Regions'] = region_bx['set_regions'].values
         to_concat.append(data_model[['Value','model','Regions']])
-<<<<<<< HEAD
-    
+
     tdf =pd.concat(to_concat)
-
-=======
-
-    tdf =pd.concat(to_concat)
-    
->>>>>>> 06c5ff24
+    
     acro = region_list
     sns.boxplot(x='Regions',y='Value',hue='model',data=tdf.loc[tdf.Regions.isin(acro)], order = acro, showfliers=False)
     ax.set_xlabel('')
@@ -1131,7 +1111,6 @@
     plt.tight_layout()
     savefig(outname + '.png', loc=4, logo_height=100)
 
-<<<<<<< HEAD
 def scorecard_step1_combine_df(df, df_reg=None, region_name=None, urban_rural_name=None,column=None, label=None, plot_dict=None, comb_bx = None, label_bx = None):
     """Combines data into acceptable format for box-plot
 
@@ -1528,8 +1507,6 @@
     plt.tight_layout()
     savefig(outname + '.png', loc=4, logo_height=100)
 
-=======
->>>>>>> 06c5ff24
 def make_spatial_bias_exceedance(df, column_o=None, label_o=None, column_m=None,
                       label_m=None, ylabel = None,  vdiff=None,
                       outname = 'plot',
