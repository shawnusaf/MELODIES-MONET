--- conflicted
+++ resolved
@@ -470,13 +470,6 @@
                 ax = df[column].plot(ax=ax, **plot_kwargs)  
             else:
                 ax = df[column].resample(avg_window).mean().plot(ax=ax, legend=True, **plot_kwargs) 
-                #df_fix = df[df[column]>5]                    #BEIMING
-                #ax = df_fix[column].resample(avg_window).mean().plot(ax=ax, legend=True, **plot_kwargs)   #BEIMING
-                #import math
-                #for i in range(len(np.array(df[column]))):
-                #    if math.isnan(np.array(df[column])[i]) == True:
-                #        print(i)
-                #print(df[column])              #BEIMING
 
     # If plot has been created add to the current axes.
     else:
@@ -488,8 +481,6 @@
                 ax = df[column].plot(ax=ax, legend=True, **plot_dict)
             else:
                 ax = df[column].resample(avg_window).mean().plot(ax=ax, legend=True, **plot_dict) 
-                #df_fix = df[df[column]>5]                    #BEIMING
-                #ax = df_fix[column].resample(avg_window).mean().plot(ax=ax, legend=True, **plot_dict) #BEIMING   
     
     #Set parameters for all plots
     ax.set_ylabel(ylabel,fontweight='bold',**text_kwargs)
@@ -1122,7 +1113,7 @@
     plt.tight_layout()
     savefig(outname + '.png', loc=4, logo_height=100)
 
-<<<<<<< HEAD
+
 def scorecard_step1_combine_df(df, df_reg=None, region_name=None, urban_rural_name=None,column=None, label=None, plot_dict=None, comb_bx = None, label_bx = None):
     """Combines data into acceptable format for box-plot
 
@@ -1232,7 +1223,6 @@
  
     rural_index_list = []
     urban_index_list = []
-    #print('msa',len(msa_here_array[0]))
     for i in range(len(msa_here_array[0])):
         if msa_here_array[0][i] == urban_rural_differentiate_value:    
             rural_index_list.append(i)
@@ -1469,7 +1459,56 @@
     else:
         f,ax = plt.subplots(figsize=(18,10))
 
-=======
+    def_text = dict(fontsize=20)
+    if text_dict is not None:
+        text_kwargs = {**def_text, **text_dict}
+    else:
+        text_kwargs = def_text
+
+    #set title and x,y-labels
+    ax.set_xlabel('')
+    ax.set_ylabel('Regions',**text_kwargs)  
+    ax.set_title(column+' '+ model_name_list[1]+' vs. '+model_name_list[2]+' Evaluated against '+model_name_list[0]+
+                 ' OBS \n based on '+better_or_worse_method+' & Signigicant Level', fontweight='bold',**text_kwargs)  
+    #add ticks
+    ax.tick_params(labelsize=20) 
+
+    x_labels = []
+    for i in range(len(datelist)):
+        datelist_x_label = datelist[i][-5:]
+        x_labels.append(datelist_x_label)
+    xtick_location_list = []
+    for i in range(len(datelist)):
+        xtick_location_list.append(i+0.5)
+    ax.set_xticks(xtick_location_list,x_labels,rotation=70)
+
+    y_labels =  region_list 
+    yticks_location_list = []
+    for i in range(len(region_list)):
+        yticks_location_list.append(2*i+1)
+    ax.set_yticks(yticks_location_list,y_labels)
+    plt.gca().invert_yaxis()  #to verse Y axis
+
+    #add another y-axis
+    ax2=ax.secondary_yaxis('right')
+    ax2.tick_params(labelsize=20) 
+    y2_labels =[]
+    for i in range(len(region_list)):
+        y2_labels.append('urban')
+        y2_labels.append('rural')
+    ax2.set_yticks([i+0.5 for i in range(len(region_list)*2)],y2_labels)  
+
+    #plot and set colorbar
+    plot1= plt.pcolormesh(output_matrix,cmap='coolwarm',edgecolor='k',vmin=-100,vmax=100)
+    cb = f.colorbar(plot1,ticks=[-100,-50,-20,0,20,50,100],pad=0.1)
+    cb.ax.set_yticklabels(['99.9% Worse','99% Worse','95% Worse','No Significant Difference',
+                           '95% Better','99% Better','99.9% Better'])
+    cb.ax.tick_params(labelsize=20)
+
+    #save figure
+    plt.tight_layout()
+    savefig(outname + '.png', loc=4, logo_height=100)
+
 
 from monet.util.stats import scores as scores_function
 def Calc_Score(score_name_input,threshold_input, model_input, obs_input):
@@ -1519,58 +1558,12 @@
         f,ax = plt.subplots(figsize=(8,8))
     
     #set default text size
->>>>>>> ececa254
     def_text = dict(fontsize=20)
     if text_dict is not None:
         text_kwargs = {**def_text, **text_dict}
     else:
         text_kwargs = def_text
 
-<<<<<<< HEAD
-    #set title and x,y-labels
-    ax.set_xlabel('')
-    ax.set_ylabel('Regions',**text_kwargs)  
-    ax.set_title(column+' '+ model_name_list[1]+' vs. '+model_name_list[2]+' Evaluated against '+model_name_list[0]+
-                 ' OBS \n based on '+better_or_worse_method+' & Signigicant Level', fontweight='bold',**text_kwargs)  
-    #add ticks
-    ax.tick_params(labelsize=20) 
-
-    x_labels = []
-    for i in range(len(datelist)):
-        datelist_x_label = datelist[i][-5:]
-        x_labels.append(datelist_x_label)
-    xtick_location_list = []
-    for i in range(len(datelist)):
-        xtick_location_list.append(i+0.5)
-    ax.set_xticks(xtick_location_list,x_labels,rotation=70)
-
-    y_labels =  region_list 
-    yticks_location_list = []
-    for i in range(len(region_list)):
-        yticks_location_list.append(2*i+1)
-    ax.set_yticks(yticks_location_list,y_labels)
-    plt.gca().invert_yaxis()  #to verse Y axis
-
-    #add another y-axis
-    ax2=ax.secondary_yaxis('right')
-    ax2.tick_params(labelsize=20) 
-    y2_labels =[]
-    for i in range(len(region_list)):
-        y2_labels.append('urban')
-        y2_labels.append('rural')
-    ax2.set_yticks([i+0.5 for i in range(len(region_list)*2)],y2_labels)  
-
-    #plot and set colorbar
-    plot1= plt.pcolormesh(output_matrix,cmap='coolwarm',edgecolor='k',vmin=-100,vmax=100)
-    cb = f.colorbar(plot1,ticks=[-100,-50,-20,0,20,50,100],pad=0.1)
-    cb.ax.set_yticklabels(['99.9% Worse','99% Worse','95% Worse','No Significant Difference',
-                           '95% Better','99% Better','99.9% Better'])
-    cb.ax.tick_params(labelsize=20)
-
-    #save figure
-    plt.tight_layout()
-    savefig(outname + '.png', loc=4, logo_height=100)
-=======
     #Make Plot
     for i in range(len(CSI_output)):
         plt.plot(threshold_list,CSI_output[i],'-*',label=model_name_list[i])  #CHANGE THIS ONE, MAIN PROGRAM
@@ -1590,7 +1583,7 @@
         else:
             ax.set_title(domain_name,fontweight='bold',**text_kwargs)
  
->>>>>>> ececa254
+
 
 def make_spatial_bias_exceedance(df, column_o=None, label_o=None, column_m=None,
                       label_m=None, ylabel = None,  vdiff=None,
@@ -1682,9 +1675,6 @@
     df_combine[column_o]=df_combine[column_o].fillna(0)
     df_combine[column_m]=df_combine[column_m].fillna(0)
     
-    #df_reg = df_mean.reset_index(drop=True).merge(df_combine.reset_index(drop=True),on=['siteid']).rename(index=str,columns={column_o+'_y':column_o+'_day',column_m+'_y':column_m+'_day'})
-    #print(df_reg)
-
     # get the format correct in df_reg for the plotting 
     df_reg = (
         df_mean.merge(df_combine, on='siteid')
